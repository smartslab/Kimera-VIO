/* ----------------------------------------------------------------------------
 * Copyright 2017, Massachusetts Institute of Technology,
 * Cambridge, MA 02139
 * All Rights Reserved
 * Authors: Luca Carlone, et al. (see THANKS for the full author list)
 * See LICENSE for the license information
 * -------------------------------------------------------------------------- */

/**
 * @file   testFrame.h
 * @brief  test Frame
 * @author Luca Carlone
 */

#include "Frame.h"
DECLARE_string(test_data_path);

#include <gflags/gflags.h>
#include <glog/logging.h>
#include <gtest/gtest.h>

using namespace gtsam;
using namespace std;
using namespace VIO;
using namespace cv;

static const string chessboardImgName =
<<<<<<< HEAD
    string(DATASET_PATH) + "/chessboard.png";
static const string whitewallImgName = string(DATASET_PATH) + "/whitewall.png";
static const string sensorPath = string(DATASET_PATH) + "/sensor.yaml";
=======
    string(FLAGS_test_data_path) + "/chessboard.png";
static const string whitewallImgName =
    string(FLAGS_test_data_path) + "/whitewall.png";
static const string sensorPath = string(FLAGS_test_data_path) + "/sensor.yaml";
>>>>>>> f243b2c9
static const int imgWidth = 752;
static const int imgHeight = 480;
static const double tol = 1e-7;

/* ************************************************************************* */
TEST(testFrame, constructor) {
  // Construct a frame from image name.
  FrameId id = 0;
  Timestamp tmp = 123;
<<<<<<< HEAD
  const string imgName = string(DATASET_PATH) + "/chessboard.png";
=======
  const string imgName = string(FLAGS_test_data_path) + "/chessboard.png";
>>>>>>> f243b2c9
  Frame f(id, tmp, CameraParams(),
          UtilsOpenCV::ReadAndConvertToGrayScale(imgName));
  EXPECT(f.id_ == id);
  EXPECT(f.timestamp_ == tmp);
  // check image:
  Mat img = imread(imgName, IMREAD_ANYCOLOR);
  EXPECT(UtilsOpenCV::CvMatCmp(f.img_, img));
  EXPECT(!f.isKeyframe_);  // false by default
  EXPECT(CameraParams().equals(f.cam_param_));
}

/* ************************************************************************* */
TEST(testFrame, ExtractCornersChessboard) {
  Frame f(0, 0, CameraParams(),
          UtilsOpenCV::ReadAndConvertToGrayScale(chessboardImgName));
  f.extractCorners();
  int numCorners_expected = 7 * 9;
  int numCorners_actual = f.keypoints_.size();
  // Assert that there are right number of corners!
  EXPECT(numCorners_actual == numCorners_expected);
}

/* ************************************************************************* */
TEST(testFrame, ExtractCornersWhiteBoard) {
  Frame f(0, 0, CameraParams(),
          UtilsOpenCV::ReadAndConvertToGrayScale(whitewallImgName));
  f.extractCorners();
  int numCorners_expected = 0;
  int numCorners_actual = f.keypoints_.size();
  // Assert that there are no corners!
  EXPECT(numCorners_actual == numCorners_expected);
}

/* ------------------------------------------------------------------------- */
TEST(testFrame, getNrValidKeypoints) {
  Frame f(0, 0, CameraParams(),
          UtilsOpenCV::ReadAndConvertToGrayScale(chessboardImgName));
  const int nrValidExpected = 200;
  const int outlier_rate = 5;  // Insert one outlier every 5 valid landmark ids.
  for (int i = 0; i < nrValidExpected; i++) {
    if (i % outlier_rate == 0) {
      f.landmarks_.push_back(-1);
    }
    f.landmarks_.push_back(
        i);  // always push a valid and sometimes also an outlier
  }
  int nrValidActual = f.getNrValidKeypoints();
  EXPECT(nrValidActual == nrValidExpected);
}

/* ************************************************************************* */
TEST(testFrame, CalibratePixel) {
  // Perform a scan on the grid to verify the correctness of pixel calibration!
  const int numTestRows = 8;
  const int numTestCols = 8;

  // Get the camera parameters
  CameraParams camParams;
  camParams.parseYAML(sensorPath);

  // Generate the pixels
  KeypointsCV testPointsCV;
  testPointsCV.reserve(numTestRows * numTestCols);

  for (int r = 0; r < numTestRows; r++) {
    for (int c = 0; c < numTestCols; c++) {
      testPointsCV.push_back(KeypointCV(c * imgWidth / (numTestCols - 1),
                                        r * imgHeight / (numTestRows - 1)));
    }
  }
  // Calibrate, and uncalibrate the point, verify that we get the same point
  for (KeypointsCV::iterator iter = testPointsCV.begin();
       iter != testPointsCV.end(); iter++) {
    Vector3 versor = Frame::CalibratePixel(*iter, camParams);
    EXPECT_DOUBLES_EQUAL(versor.norm(), 1, tol);

    // distort the pixel again
    versor = versor / versor(2);
    Point2 uncalibrated_px_actual =
        camParams.calibration_.uncalibrate(Point2(versor(0), versor(1)));
    Point2 uncalibrated_px_expected = Point2(iter->x, iter->y);
    Point2 px_mismatch = uncalibrated_px_actual - uncalibrated_px_expected;
    EXPECT(px_mismatch.vector().norm() < 0.5);
  }
}

/* ************************************************************************* */
<<<<<<< HEAD
// TODO: Create test for Calibrate Pixel with pinhole equidistant model 
// TEST(testFrame, CalibratePixelEquidistant) {}
=======
// TODO: Create test for Calibrate Pixel with pinhole equidistant model
/*
TEST(testFrame, CalibratePixel) {
  // Perform a scan on the grid to verify the correctness of pixel calibration!
  const int numTestRows = 8;
  const int numTestCols = 8;

  // Get the camera parameters
  CameraParams camParams;
  camParams.parseYAML(sensorPath);

  // Generate the pixels
  KeypointsCV testPointsCV;
  testPointsCV.reserve(numTestRows * numTestCols);

  for (int r = 0; r < numTestRows; r++) {
    for (int c = 0; c < numTestCols; c++) {
      testPointsCV.push_back(KeypointCV(c * imgWidth / (numTestCols - 1),
          r * imgHeight / (numTestRows - 1)));
    }
  }
  // Calibrate, and uncalibrate the point, verify that we get the same point
  for (KeypointsCV::iterator iter = testPointsCV.begin(); iter !=
testPointsCV.end(); iter++) { Vector3 versor = Frame::CalibratePixel(*iter,
camParams); EXPECT_DOUBLES_EQUAL(versor.norm(), 1, tol);

    // distort the pixel again
    versor = versor / versor(2);
    Point2 uncalibrated_px_actual =
camParams.calibration_.uncalibrate(Point2(versor(0), versor(1))); Point2
uncalibrated_px_expected = Point2(iter->x, iter->y); Point2 px_mismatch =
uncalibrated_px_actual - uncalibrated_px_expected;
    EXPECT(px_mismatch.vector().norm() < 0.5);
  }
} */
>>>>>>> f243b2c9

/* ************************************************************************* */
TEST(testFrame, findLmkIdFromPixel) {
  Frame f(0, 0, CameraParams(),
          UtilsOpenCV::ReadAndConvertToGrayScale(chessboardImgName));
  f.extractCorners();
  for (int i = 0; i < f.keypoints_.size(); i++) {
    f.landmarks_.push_back(
        i + 5);  // always push a valid and sometimes also an outlier
  }
  // check that if you query ith f.keypoints_ you get i+5
  for (int i = 0; i < f.keypoints_.size(); i++) {
    EXPECT(f.findLmkIdFromPixel(f.keypoints_[i]) == i + 5);
  }
}
/* ************************************************************************* */
TEST(testFrame, createMesh2D) {
  // Construct a frame from image name.
  FrameId id = 0;
  Timestamp tmp = 123;
<<<<<<< HEAD
  const string imgName = string(DATASET_PATH) + "/chessboard_small.png";
=======
  const string imgName = string(FLAGS_test_data_path) + "/chessboard_small.png";
>>>>>>> f243b2c9
  Frame f(id, tmp, CameraParams(),
          UtilsOpenCV::ReadAndConvertToGrayScale(imgName));
  f.extractCorners();
  for (int i = 0; i < f.keypoints_.size();
       i++) {  // populate landmark structure with fake data
    f.landmarks_.push_back(i);
  }

  // Compute mesh.
  const std::vector<Vec6f>& triangulation2D = f.createMesh2D();

  // Expected triangulation
  //  3 -- 2
  //  | /  |
  //  1 -- 0

  // triangle 1:
  Vec6f triangle1 = triangulation2D[0];
  double triangle1_pt1_x = double(triangle1[0]);
  EXPECT_DOUBLES_EQUAL(f.keypoints_[2].x, triangle1_pt1_x, tol);
  double triangle1_pt1_y = double(triangle1[1]);
  EXPECT_DOUBLES_EQUAL(f.keypoints_[2].y, triangle1_pt1_y, tol);
  double triangle1_pt2_x = double(triangle1[2]);
  EXPECT_DOUBLES_EQUAL(f.keypoints_[1].x, triangle1_pt2_x, tol);
  double triangle1_pt2_y = double(triangle1[3]);
  EXPECT_DOUBLES_EQUAL(f.keypoints_[1].y, triangle1_pt2_y, tol);
  double triangle1_pt3_x = double(triangle1[4]);
  EXPECT_DOUBLES_EQUAL(f.keypoints_[3].x, triangle1_pt3_x, tol);
  double triangle1_pt3_y = double(triangle1[5]);
  EXPECT_DOUBLES_EQUAL(f.keypoints_[3].y, triangle1_pt3_y, tol);

  // triangle 2:
  Vec6f triangle2 = triangulation2D[1];
  double triangle2_pt1_x = double(triangle2[0]);
  EXPECT_DOUBLES_EQUAL(f.keypoints_[1].x, triangle2_pt1_x, tol);
  double triangle2_pt1_y = double(triangle2[1]);
  EXPECT_DOUBLES_EQUAL(f.keypoints_[1].y, triangle2_pt1_y, tol);
  double triangle2_pt2_x = double(triangle2[2]);
  EXPECT_DOUBLES_EQUAL(f.keypoints_[2].x, triangle2_pt2_x, tol);
  double triangle2_pt2_y = double(triangle2[3]);
  EXPECT_DOUBLES_EQUAL(f.keypoints_[2].y, triangle2_pt2_y, tol);
  double triangle2_pt3_x = double(triangle2[4]);
  EXPECT_DOUBLES_EQUAL(f.keypoints_[0].x, triangle2_pt3_x, tol);
  double triangle2_pt3_y = double(triangle2[5]);
  EXPECT_DOUBLES_EQUAL(f.keypoints_[0].y, triangle2_pt3_y, tol);
}

/* ************************************************************************* */
TEST(testFrame, createMesh2D_noKeypoints) {
  // Construct a frame from image name.
  FrameId id = 0;
  Timestamp tmp = 123;
<<<<<<< HEAD
  const string imgName = string(DATASET_PATH) + "/chessboard_small.png";
=======
  const string imgName = string(FLAGS_test_data_path) + "/chessboard_small.png";
>>>>>>> f243b2c9
  Frame f(id, tmp, CameraParams(),
          UtilsOpenCV::ReadAndConvertToGrayScale(imgName));

  // Compute mesh without points.
  const vector<Vec6f>& triangulation2D = f.createMesh2D();

  EXPECT(triangulation2D.size() == 0);
}

/* ************************************************************************* */
int main() {
  TestResult tr;
  return TestRegistry::runAllTests(tr);
}
/* ************************************************************************* */<|MERGE_RESOLUTION|>--- conflicted
+++ resolved
@@ -25,39 +25,28 @@
 using namespace cv;
 
 static const string chessboardImgName =
-<<<<<<< HEAD
-    string(DATASET_PATH) + "/chessboard.png";
-static const string whitewallImgName = string(DATASET_PATH) + "/whitewall.png";
-static const string sensorPath = string(DATASET_PATH) + "/sensor.yaml";
-=======
     string(FLAGS_test_data_path) + "/chessboard.png";
 static const string whitewallImgName =
     string(FLAGS_test_data_path) + "/whitewall.png";
 static const string sensorPath = string(FLAGS_test_data_path) + "/sensor.yaml";
->>>>>>> f243b2c9
 static const int imgWidth = 752;
 static const int imgHeight = 480;
-static const double tol = 1e-7;
 
 /* ************************************************************************* */
 TEST(testFrame, constructor) {
   // Construct a frame from image name.
   FrameId id = 0;
   Timestamp tmp = 123;
-<<<<<<< HEAD
-  const string imgName = string(DATASET_PATH) + "/chessboard.png";
-=======
   const string imgName = string(FLAGS_test_data_path) + "/chessboard.png";
->>>>>>> f243b2c9
   Frame f(id, tmp, CameraParams(),
           UtilsOpenCV::ReadAndConvertToGrayScale(imgName));
-  EXPECT(f.id_ == id);
-  EXPECT(f.timestamp_ == tmp);
+  ASSERT_EQ(f.id_, id);
+  ASSERT_EQ(f.timestamp_, tmp);
   // check image:
   Mat img = imread(imgName, IMREAD_ANYCOLOR);
-  EXPECT(UtilsOpenCV::CvMatCmp(f.img_, img));
-  EXPECT(!f.isKeyframe_);  // false by default
-  EXPECT(CameraParams().equals(f.cam_param_));
+  ASSERT_TRUE(UtilsOpenCV::CvMatCmp(f.img_, img));
+  ASSERT_TRUE(!f.isKeyframe_);  // false by default
+  ASSERT_TRUE(CameraParams().equals(f.cam_param_));
 }
 
 /* ************************************************************************* */
@@ -68,7 +57,7 @@
   int numCorners_expected = 7 * 9;
   int numCorners_actual = f.keypoints_.size();
   // Assert that there are right number of corners!
-  EXPECT(numCorners_actual == numCorners_expected);
+  ASSERT_EQ(numCorners_actual, numCorners_expected);
 }
 
 /* ************************************************************************* */
@@ -79,7 +68,7 @@
   int numCorners_expected = 0;
   int numCorners_actual = f.keypoints_.size();
   // Assert that there are no corners!
-  EXPECT(numCorners_actual == numCorners_expected);
+  ASSERT_EQ(numCorners_actual, numCorners_expected);
 }
 
 /* ------------------------------------------------------------------------- */
@@ -96,7 +85,7 @@
         i);  // always push a valid and sometimes also an outlier
   }
   int nrValidActual = f.getNrValidKeypoints();
-  EXPECT(nrValidActual == nrValidExpected);
+  ASSERT_EQ(nrValidActual, nrValidExpected);
 }
 
 /* ************************************************************************* */
@@ -123,7 +112,7 @@
   for (KeypointsCV::iterator iter = testPointsCV.begin();
        iter != testPointsCV.end(); iter++) {
     Vector3 versor = Frame::CalibratePixel(*iter, camParams);
-    EXPECT_DOUBLES_EQUAL(versor.norm(), 1, tol);
+    ASSERT_DOUBLE_EQ(versor.norm(), 1);
 
     // distort the pixel again
     versor = versor / versor(2);
@@ -131,51 +120,13 @@
         camParams.calibration_.uncalibrate(Point2(versor(0), versor(1)));
     Point2 uncalibrated_px_expected = Point2(iter->x, iter->y);
     Point2 px_mismatch = uncalibrated_px_actual - uncalibrated_px_expected;
-    EXPECT(px_mismatch.vector().norm() < 0.5);
-  }
-}
-
-/* ************************************************************************* */
-<<<<<<< HEAD
+    ASSERT_TRUE(px_mismatch.vector().norm() < 0.5);
+  }
+}
+
+/* ************************************************************************* */
 // TODO: Create test for Calibrate Pixel with pinhole equidistant model 
 // TEST(testFrame, CalibratePixelEquidistant) {}
-=======
-// TODO: Create test for Calibrate Pixel with pinhole equidistant model
-/*
-TEST(testFrame, CalibratePixel) {
-  // Perform a scan on the grid to verify the correctness of pixel calibration!
-  const int numTestRows = 8;
-  const int numTestCols = 8;
-
-  // Get the camera parameters
-  CameraParams camParams;
-  camParams.parseYAML(sensorPath);
-
-  // Generate the pixels
-  KeypointsCV testPointsCV;
-  testPointsCV.reserve(numTestRows * numTestCols);
-
-  for (int r = 0; r < numTestRows; r++) {
-    for (int c = 0; c < numTestCols; c++) {
-      testPointsCV.push_back(KeypointCV(c * imgWidth / (numTestCols - 1),
-          r * imgHeight / (numTestRows - 1)));
-    }
-  }
-  // Calibrate, and uncalibrate the point, verify that we get the same point
-  for (KeypointsCV::iterator iter = testPointsCV.begin(); iter !=
-testPointsCV.end(); iter++) { Vector3 versor = Frame::CalibratePixel(*iter,
-camParams); EXPECT_DOUBLES_EQUAL(versor.norm(), 1, tol);
-
-    // distort the pixel again
-    versor = versor / versor(2);
-    Point2 uncalibrated_px_actual =
-camParams.calibration_.uncalibrate(Point2(versor(0), versor(1))); Point2
-uncalibrated_px_expected = Point2(iter->x, iter->y); Point2 px_mismatch =
-uncalibrated_px_actual - uncalibrated_px_expected;
-    EXPECT(px_mismatch.vector().norm() < 0.5);
-  }
-} */
->>>>>>> f243b2c9
 
 /* ************************************************************************* */
 TEST(testFrame, findLmkIdFromPixel) {
@@ -188,7 +139,7 @@
   }
   // check that if you query ith f.keypoints_ you get i+5
   for (int i = 0; i < f.keypoints_.size(); i++) {
-    EXPECT(f.findLmkIdFromPixel(f.keypoints_[i]) == i + 5);
+    ASSERT_EQ(f.findLmkIdFromPixel(f.keypoints_[i]), i + 5);
   }
 }
 /* ************************************************************************* */
@@ -196,11 +147,7 @@
   // Construct a frame from image name.
   FrameId id = 0;
   Timestamp tmp = 123;
-<<<<<<< HEAD
-  const string imgName = string(DATASET_PATH) + "/chessboard_small.png";
-=======
   const string imgName = string(FLAGS_test_data_path) + "/chessboard_small.png";
->>>>>>> f243b2c9
   Frame f(id, tmp, CameraParams(),
           UtilsOpenCV::ReadAndConvertToGrayScale(imgName));
   f.extractCorners();
@@ -220,32 +167,32 @@
   // triangle 1:
   Vec6f triangle1 = triangulation2D[0];
   double triangle1_pt1_x = double(triangle1[0]);
-  EXPECT_DOUBLES_EQUAL(f.keypoints_[2].x, triangle1_pt1_x, tol);
+  ASSERT_DOUBLE_EQ(f.keypoints_[2].x, triangle1_pt1_x);
   double triangle1_pt1_y = double(triangle1[1]);
-  EXPECT_DOUBLES_EQUAL(f.keypoints_[2].y, triangle1_pt1_y, tol);
+  ASSERT_DOUBLE_EQ(f.keypoints_[2].y, triangle1_pt1_y);
   double triangle1_pt2_x = double(triangle1[2]);
-  EXPECT_DOUBLES_EQUAL(f.keypoints_[1].x, triangle1_pt2_x, tol);
+  ASSERT_DOUBLE_EQ(f.keypoints_[1].x, triangle1_pt2_x);
   double triangle1_pt2_y = double(triangle1[3]);
-  EXPECT_DOUBLES_EQUAL(f.keypoints_[1].y, triangle1_pt2_y, tol);
+  ASSERT_DOUBLE_EQ(f.keypoints_[1].y, triangle1_pt2_y);
   double triangle1_pt3_x = double(triangle1[4]);
-  EXPECT_DOUBLES_EQUAL(f.keypoints_[3].x, triangle1_pt3_x, tol);
+  ASSERT_DOUBLE_EQ(f.keypoints_[3].x, triangle1_pt3_x);
   double triangle1_pt3_y = double(triangle1[5]);
-  EXPECT_DOUBLES_EQUAL(f.keypoints_[3].y, triangle1_pt3_y, tol);
+  ASSERT_DOUBLE_EQ(f.keypoints_[3].y, triangle1_pt3_y);
 
   // triangle 2:
   Vec6f triangle2 = triangulation2D[1];
   double triangle2_pt1_x = double(triangle2[0]);
-  EXPECT_DOUBLES_EQUAL(f.keypoints_[1].x, triangle2_pt1_x, tol);
+  ASSERT_DOUBLE_EQ(f.keypoints_[1].x, triangle2_pt1_x);
   double triangle2_pt1_y = double(triangle2[1]);
-  EXPECT_DOUBLES_EQUAL(f.keypoints_[1].y, triangle2_pt1_y, tol);
+  ASSERT_DOUBLE_EQ(f.keypoints_[1].y, triangle2_pt1_y);
   double triangle2_pt2_x = double(triangle2[2]);
-  EXPECT_DOUBLES_EQUAL(f.keypoints_[2].x, triangle2_pt2_x, tol);
+  ASSERT_DOUBLE_EQ(f.keypoints_[2].x, triangle2_pt2_x);
   double triangle2_pt2_y = double(triangle2[3]);
-  EXPECT_DOUBLES_EQUAL(f.keypoints_[2].y, triangle2_pt2_y, tol);
+  ASSERT_DOUBLE_EQ(f.keypoints_[2].y, triangle2_pt2_y);
   double triangle2_pt3_x = double(triangle2[4]);
-  EXPECT_DOUBLES_EQUAL(f.keypoints_[0].x, triangle2_pt3_x, tol);
+  ASSERT_DOUBLE_EQ(f.keypoints_[0].x, triangle2_pt3_x);
   double triangle2_pt3_y = double(triangle2[5]);
-  EXPECT_DOUBLES_EQUAL(f.keypoints_[0].y, triangle2_pt3_y, tol);
+  ASSERT_DOUBLE_EQ(f.keypoints_[0].y, triangle2_pt3_y);
 }
 
 /* ************************************************************************* */
@@ -253,23 +200,12 @@
   // Construct a frame from image name.
   FrameId id = 0;
   Timestamp tmp = 123;
-<<<<<<< HEAD
-  const string imgName = string(DATASET_PATH) + "/chessboard_small.png";
-=======
   const string imgName = string(FLAGS_test_data_path) + "/chessboard_small.png";
->>>>>>> f243b2c9
   Frame f(id, tmp, CameraParams(),
           UtilsOpenCV::ReadAndConvertToGrayScale(imgName));
 
   // Compute mesh without points.
   const vector<Vec6f>& triangulation2D = f.createMesh2D();
 
-  EXPECT(triangulation2D.size() == 0);
-}
-
-/* ************************************************************************* */
-int main() {
-  TestResult tr;
-  return TestRegistry::runAllTests(tr);
-}
-/* ************************************************************************* */+  ASSERT_EQ(triangulation2D.size(), 0);
+}