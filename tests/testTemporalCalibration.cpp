/* ----------------------------------------------------------------------------
 * Copyright 2017, Massachusetts Institute of Technology,
 * Cambridge, MA 02139
 * All Rights Reserved
 * Authors: Luca Carlone, et al. (see THANKS for the full author list)
 * See LICENSE for the license information
 * -------------------------------------------------------------------------- */

/**
 * @file   testTemporalCalibration.cpp
 * @brief  Unit tests for time alignment
 * @author Nathan Hughes
 */
#include <gmock/gmock.h>
#include <gtest/gtest.h>

#include "kimera-vio/frontend/MonoVisionImuFrontend-definitions.h"
#include "kimera-vio/frontend/StereoVisionImuFrontend-definitions.h"
#include "kimera-vio/frontend/Tracker-definitions.h"
#include "kimera-vio/initial/CrossCorrTimeAligner.h"
#include "kimera-vio/initial/TimeAlignerBase.h"

#include <Eigen/Dense>
#include <vector>

namespace VIO {

using ::testing::_;
using ::testing::AllArgs;
using ::testing::Invoke;
using ::testing::Ne;
using ::testing::NotNull;

typedef std::pair<TrackingStatus, gtsam::Pose3> RansacResult;

class MockTracker : public Tracker {
 public:
  MockTracker()
      : Tracker(FrontendParams(), std::make_shared<Camera>(CameraParams())) {}

  ~MockTracker() = default;

  MOCK_METHOD(RansacResult,
              geometricOutlierRejectionMono,
              (Frame*, Frame*),
              (override));
};

class ReturnHelper {
 public:
  ReturnHelper(const std::vector<RansacResult>& values) : vec_(values) {
    vec_iter_ = vec_.begin();
  }

  RansacResult getNext(Frame* /* ref */, Frame* /* curr */) {
    if (vec_iter_ == vec_.end()) {
      return std::make_pair(TrackingStatus::INVALID, gtsam::Pose3());
    }
    RansacResult to_return = *vec_iter_;
    ++vec_iter_;
    return to_return;
  }

 private:
  std::vector<RansacResult> vec_;
  std::vector<RansacResult>::const_iterator vec_iter_;
};

FrontendOutputPacketBase::Ptr makeOutput(
    Timestamp timestamp,
    FrontendType frontend_type = FrontendType::kStereoImu) {
  Frame fake_frame(1, timestamp, CameraParams(), cv::Mat());
  if (frontend_type == FrontendType::kMonoImu) {
<<<<<<< HEAD
    return std::move(
        VIO::make_unique<MonoFrontendOutput>(false,
                                        StatusMonoMeasurementsPtr(nullptr),
                                        TrackingStatus::VALID,
                                        gtsam::Pose3(),
                                        gtsam::Pose3(),
                                        fake_frame,
                                        ImuFrontend::PimPtr(nullptr),
                                        ImuAccGyrS(6, 1),
                                        cv::Mat(),
                                        DebugTrackerInfo()));
  } else {
    StereoFrame fake_stereo(
        fake_frame.id_, fake_frame.timestamp_, fake_frame, fake_frame);
    return std::move(
        VIO::make_unique<StereoFrontendOutput>(false,
                                          StatusStereoMeasurementsPtr(nullptr),
                                          TrackingStatus::VALID,
                                          gtsam::Pose3(),
                                          gtsam::Pose3(),
                                          gtsam::Pose3(),
                                          fake_stereo,
                                          ImuFrontend::PimPtr(nullptr),
                                          ImuAccGyrS(6, 1),
                                          cv::Mat(),
                                          DebugTrackerInfo()));
=======
    return std::make_shared<MonoFrontendOutput>(
        false,
        StatusMonoMeasurementsPtr(nullptr),
        TrackingStatus::VALID,
        gtsam::Pose3(),
        gtsam::Pose3(),
        fake_frame,
        ImuFrontend::PimPtr(nullptr),
        ImuAccGyrS(6, 1),
        cv::Mat(),
        DebugTrackerInfo());
  } else {
    StereoFrame fake_stereo(
        fake_frame.id_, fake_frame.timestamp_, fake_frame, fake_frame);
    return std::make_shared<StereoFrontendOutput>(
        false,
        StatusStereoMeasurementsPtr(nullptr),
        TrackingStatus::VALID,
        gtsam::Pose3(),
        gtsam::Pose3(),
        gtsam::Pose3(),
        fake_stereo,
        ImuFrontend::PimPtr(nullptr),
        ImuAccGyrS(6, 1),
        cv::Mat(),
        DebugTrackerInfo());
>>>>>>> 32389e56
  }
}

struct TestData {
  ImuParams params;
  std::vector<RansacResult> results;
  std::vector<FrontendOutputPacketBase::Ptr> outputs;
  std::vector<ImuStampS> imu_stamps;
  std::vector<ImuAccGyrS> imu_values;
  double expected_delay = 0.0;
};

void addFirstFrame(TestData& data) {
  ImuStampS times = ImuStampS::Zero(1, 1);
  ImuAccGyrS values = ImuAccGyrS::Zero(6, 1);

  data.outputs.push_back(makeOutput(0));
  data.imu_stamps.push_back(times);
  data.imu_values.push_back(values);
}

struct SignalData {
  std::vector<Timestamp> vision_times;
  std::vector<double> vision_angles;
  std::vector<Timestamp> imu_times;
  std::vector<double> imu_angles;
};

SignalData generateSignal(int num_frames,
                          int num_imu_per,
                          int num_delay,
                          double rotation_scale,
                          double imu_period_s) {
  SignalData signal;
  if (num_delay < 0) {
    for (int i = 0; i < std::abs(num_delay); ++i) {
      signal.imu_angles.push_back(0.0);
      signal.imu_times.push_back(i);
    }
  } else {
    signal.imu_angles.push_back(0.0);
    signal.imu_times.push_back(0);
  }

  double prev_angle = 0.0;
  for (size_t i = 1; i <= num_frames; ++i) {
    double angle;  // rotation angle for image
    if (i <= num_frames / 2) {
      angle = rotation_scale * i;
    } else {
      angle = rotation_scale * (num_frames - i);
    }

    signal.vision_times.push_back(i * num_imu_per);
    signal.vision_angles.push_back(angle);

    double value_diff = angle - prev_angle;
    for (size_t k = 1; k <= num_imu_per; ++k) {
      double ratio = k / static_cast<double>(num_imu_per);
      double imu_angle = (ratio * value_diff + prev_angle) / imu_period_s;

      signal.imu_times.push_back(signal.imu_times.back() + 1);
      signal.imu_angles.push_back(imu_angle);
    }

    prev_angle = angle;
  }

  if (num_delay > 0) {
    for (int i = 0; i < num_delay; ++i) {
      signal.imu_angles.push_back(0.0);
      signal.imu_times.push_back(signal.imu_times.back() + 1);
    }
  }

  return signal;
}

TestData makeTestData(size_t num_frames = 10,
                      size_t num_imu_per = 5,
                      double rotation_scale = 0.1,
                      bool imu_rate = true,
                      int num_delay = 0) {
  TestData to_return;
  // set up some important data
  to_return.params.gyro_noise_density_ = 0.0;
  to_return.params.do_imu_rate_time_alignment_ = imu_rate;
  to_return.params.time_alignment_window_size_ =
      imu_rate ? num_frames * num_imu_per : num_frames;
  to_return.params.nominal_sampling_time_s_ = 1.0e-9;

  // correlation should ideally produce this
  if (imu_rate) {
    int delay_ns = num_delay - std::copysign(1, num_delay);
    to_return.expected_delay =
        to_return.params.nominal_sampling_time_s_ * delay_ns;
  } else {
    double imu_multiplier = static_cast<double>(num_imu_per);
    int delay_periods = std::round(num_delay / imu_multiplier);
    to_return.expected_delay = to_return.params.nominal_sampling_time_s_ *
                               imu_multiplier * delay_periods;
  }

  // add the first frame used to start the process
  addFirstFrame(to_return);

  SignalData signal = generateSignal(num_frames,
                                     num_imu_per,
                                     num_delay,
                                     rotation_scale,
                                     to_return.params.nominal_sampling_time_s_);
  for (size_t i = 0; i < signal.vision_angles.size(); ++i) {
    // this is actually a different axis, but the transform doesn't matter
    gtsam::Pose3 pose(gtsam::Rot3::Rz(signal.vision_angles[i]),
                      Eigen::Vector3d::Zero());
    to_return.results.emplace_back(TrackingStatus::VALID, pose);
    to_return.outputs.emplace_back(makeOutput(signal.vision_times[i]));
  }

  Timestamp first_imu_time =
      num_delay > 0 ? signal.imu_times[num_delay] : signal.imu_times.front();

  for (size_t i = 0; i < num_frames; ++i) {
    ImuStampS times = ImuStampS::Zero(1, num_imu_per + 1);
    ImuAccGyrS values = ImuAccGyrS::Zero(6, num_imu_per + 1);

    size_t offset =
        num_delay > 0 ? num_imu_per * i + num_delay : num_imu_per * i;
    for (size_t k = 0; k <= num_imu_per; ++k) {
      times(0, k) = signal.imu_times[k + offset] - first_imu_time;
      values(3, k) = signal.imu_angles[k + offset];
    }

    to_return.imu_stamps.emplace_back(times);
    to_return.imu_values.emplace_back(values);
  }

  return to_return;
}

TEST(temporalCalibration, testBadRansacStatus) {
  MockTracker tracker;

  std::vector<RansacResult> results;
  results.emplace_back(TrackingStatus::INVALID, gtsam::Pose3());
  results.emplace_back(TrackingStatus::DISABLED, gtsam::Pose3());

  ReturnHelper helper(results);
  EXPECT_CALL(tracker, geometricOutlierRejectionMono(NotNull(), NotNull()))
      .With(AllArgs(Ne()))
      .Times(2)
      .WillRepeatedly(Invoke(&helper, &ReturnHelper::getNext));

  ImuParams params;
  CrossCorrTimeAligner aligner(params);

  FrontendOutputPacketBase::Ptr output = makeOutput(1);
  ImuStampS times(1, 0);
  ImuAccGyrS values(6, 0);

  // Set initial frame
  TimeAlignerBase::Result result =
      aligner.estimateTimeAlignment(tracker, *output, times, values);
  EXPECT_FALSE(result.valid);
  EXPECT_EQ(0.0, result.imu_time_shift);

  // Time alignment "succeeds" if RANSAC is invalid (first result)
  result = aligner.estimateTimeAlignment(tracker, *output, times, values);
  EXPECT_TRUE(result.valid);
  EXPECT_EQ(0.0, result.imu_time_shift);

  // Time alignment "succeeds" if 5pt RANSAC is disabled (second result)
  result = aligner.estimateTimeAlignment(tracker, *output, times, values);
  EXPECT_TRUE(result.valid);
  EXPECT_EQ(0.0, result.imu_time_shift);
}

TEST(temporalCalibration, testEmptyImu) {
  MockTracker tracker;

  std::vector<RansacResult> results;
  results.emplace_back(TrackingStatus::VALID, gtsam::Pose3());
  results.emplace_back(TrackingStatus::VALID, gtsam::Pose3());
  results.emplace_back(TrackingStatus::VALID, gtsam::Pose3());

  ReturnHelper helper(results);
  EXPECT_CALL(tracker, geometricOutlierRejectionMono(NotNull(), NotNull()))
      .With(AllArgs(Ne()))
      .Times(1)
      .WillRepeatedly(Invoke(&helper, &ReturnHelper::getNext));

  ImuParams params;
  CrossCorrTimeAligner aligner(params);

  FrontendOutputPacketBase::Ptr output = makeOutput(1);
  ImuStampS times(1, 0);
  ImuAccGyrS values(6, 0);

  // Set initial frame
  TimeAlignerBase::Result result =
      aligner.estimateTimeAlignment(tracker, *output, times, values);
  EXPECT_FALSE(result.valid);
  EXPECT_EQ(0.0, result.imu_time_shift);

  // Time alignment "succeeds" if the IMU isn't present between frames
  result = aligner.estimateTimeAlignment(tracker, *output, times, values);
  EXPECT_TRUE(result.valid);
  EXPECT_EQ(0.0, result.imu_time_shift);
}

TEST(temporalCalibration, testLessThanWindow) {
  MockTracker tracker;

  std::vector<RansacResult> results;
  results.emplace_back(TrackingStatus::VALID, gtsam::Pose3());
  results.emplace_back(TrackingStatus::VALID, gtsam::Pose3());
  results.emplace_back(TrackingStatus::VALID, gtsam::Pose3());

  ReturnHelper helper(results);
  EXPECT_CALL(tracker, geometricOutlierRejectionMono(NotNull(), NotNull()))
      .With(AllArgs(Ne()))
      .Times(results.size())
      .WillRepeatedly(Invoke(&helper, &ReturnHelper::getNext));

  ImuParams params;
  params.time_alignment_window_size_ = 10;
  CrossCorrTimeAligner aligner(params);

  for (size_t i = 0; i <= results.size(); ++i) {
    FrontendOutputPacketBase::Ptr output = makeOutput(i);
    ImuStampS times(1, 1);
    times << i;
    ImuAccGyrS values(6, 1);

    TimeAlignerBase::Result result =
        aligner.estimateTimeAlignment(tracker, *output, times, values);
    EXPECT_FALSE(result.valid);
    EXPECT_EQ(0.0, result.imu_time_shift);
  }
}

TEST(temporalCalibration, testLessThanWindowFrameRate) {
  MockTracker tracker;

  std::vector<RansacResult> results;
  results.emplace_back(TrackingStatus::VALID, gtsam::Pose3());
  results.emplace_back(TrackingStatus::VALID, gtsam::Pose3());
  results.emplace_back(TrackingStatus::VALID, gtsam::Pose3());

  ReturnHelper helper(results);
  EXPECT_CALL(tracker, geometricOutlierRejectionMono(NotNull(), NotNull()))
      .With(AllArgs(Ne()))
      .Times(results.size())
      .WillRepeatedly(Invoke(&helper, &ReturnHelper::getNext));

  ImuParams params;
  params.time_alignment_window_size_ = 10;
  params.do_imu_rate_time_alignment_ = false;
  CrossCorrTimeAligner aligner(params);

  for (size_t i = 0; i <= results.size(); ++i) {
    FrontendOutputPacketBase::Ptr output = makeOutput(i);
    ImuStampS times(1, 1);
    times << i;
    ImuAccGyrS values(6, 1);

    TimeAlignerBase::Result result =
        aligner.estimateTimeAlignment(tracker, *output, times, values);
    EXPECT_FALSE(result.valid);
    EXPECT_EQ(0.0, result.imu_time_shift);
  }
}

TEST(temporalCalibration, testLowVariance) {
  MockTracker tracker;

  ImuParams params;
  params.gyro_noise_density_ = 1.0;
  params.time_alignment_window_size_ = 3;
  params.do_imu_rate_time_alignment_ = false;
  CrossCorrTimeAligner aligner(params);

  std::vector<RansacResult> results;
  for (size_t i = 0; i < params.time_alignment_window_size_; ++i) {
    results.emplace_back(TrackingStatus::VALID, gtsam::Pose3());
  }

  ReturnHelper helper(results);
  EXPECT_CALL(tracker, geometricOutlierRejectionMono(NotNull(), NotNull()))
      .With(AllArgs(Ne()))
      .Times(results.size())
      .WillRepeatedly(Invoke(&helper, &ReturnHelper::getNext));

  for (size_t i = 0; i <= results.size(); ++i) {
    FrontendOutputPacketBase::Ptr output = makeOutput(i);
    ImuStampS times(1, 1);
    times << i;
    ImuAccGyrS values = ImuAccGyrS::Zero(6, 1);

    // We get false either from not having enough data or not having enough
    // variance
    TimeAlignerBase::Result result =
        aligner.estimateTimeAlignment(tracker, *output, times, values);
    EXPECT_FALSE(result.valid);
    EXPECT_EQ(0.0, result.imu_time_shift);
  }
}

TEST(temporalCalibration, testEnoughVariance) {
  MockTracker tracker;

  ImuParams params;
  params.gyro_noise_density_ = 0.0;
  params.time_alignment_window_size_ = 3;
  params.do_imu_rate_time_alignment_ = false;
  CrossCorrTimeAligner aligner(params);

  std::vector<RansacResult> results;
  for (size_t i = 0; i < params.time_alignment_window_size_; ++i) {
    results.emplace_back(TrackingStatus::VALID, gtsam::Pose3());
  }

  ReturnHelper helper(results);
  EXPECT_CALL(tracker, geometricOutlierRejectionMono(NotNull(), NotNull()))
      .With(AllArgs(Ne()))
      .Times(results.size())
      .WillRepeatedly(Invoke(&helper, &ReturnHelper::getNext));

  for (size_t i = 0; i <= results.size(); ++i) {
    FrontendOutputPacketBase::Ptr output = makeOutput(i);
    ImuStampS times(1, 1);
    times << i;
    ImuAccGyrS values = ImuAccGyrS::Zero(6, 1);

    TimeAlignerBase::Result result =
        aligner.estimateTimeAlignment(tracker, *output, times, values);
    if (i < results.size()) {
      // We get false from not having enough data
      EXPECT_FALSE(result.valid);
      EXPECT_EQ(0.0, result.imu_time_shift);
    } else {
      EXPECT_TRUE(result.valid);
      // result needs to be within the min and max possible time
      EXPECT_GE(UtilsNumerical::NsecToSec(results.size() - 1),
                result.imu_time_shift);
      EXPECT_LE(UtilsNumerical::NsecToSec(-results.size() + 1),
                result.imu_time_shift);
    }
  }
}

TEST(temporalCalibration, testWellFormedNoDelay) {
  TestData data = makeTestData(10, 1, 0.1, true);

  MockTracker tracker;
  // handle the extra IMU measurement at the start
  data.params.time_alignment_window_size_ += 1;
  CrossCorrTimeAligner aligner(data.params);

  ReturnHelper helper(data.results);
  EXPECT_CALL(tracker, geometricOutlierRejectionMono(NotNull(), NotNull()))
      .With(AllArgs(Ne()))
      .Times(data.results.size())
      .WillRepeatedly(Invoke(&helper, &ReturnHelper::getNext));

  TimeAlignerBase::Result result;
  for (size_t i = 0; i < data.results.size(); ++i) {
    result = aligner.estimateTimeAlignment(
        tracker, *(data.outputs[i]), data.imu_stamps[i], data.imu_values[i]);
    EXPECT_FALSE(result.valid);
    EXPECT_EQ(0.0, result.imu_time_shift);
  }

  result = aligner.estimateTimeAlignment(tracker,
                                         *(data.outputs.back()),
                                         data.imu_stamps.back(),
                                         data.imu_values.back());
  EXPECT_TRUE(result.valid);
  EXPECT_EQ(0.0, result.imu_time_shift);
}

TEST(temporalCalibration, testWellFormedMultiImuNoDelayImuRate) {
  TestData data = makeTestData(10, 5, 0.1, true);

  MockTracker tracker;
  CrossCorrTimeAligner aligner(data.params);

  ReturnHelper helper(data.results);
  EXPECT_CALL(tracker, geometricOutlierRejectionMono(NotNull(), NotNull()))
      .With(AllArgs(Ne()))
      .Times(data.results.size())
      .WillRepeatedly(Invoke(&helper, &ReturnHelper::getNext));

  TimeAlignerBase::Result result;
  for (size_t i = 0; i < data.results.size(); ++i) {
    result = aligner.estimateTimeAlignment(
        tracker, *(data.outputs[i]), data.imu_stamps[i], data.imu_values[i]);
    EXPECT_FALSE(result.valid);
    EXPECT_EQ(0.0, result.imu_time_shift);
  }

  result = aligner.estimateTimeAlignment(tracker,
                                         *(data.outputs.back()),
                                         data.imu_stamps.back(),
                                         data.imu_values.back());
  EXPECT_TRUE(result.valid);
  EXPECT_EQ(0.0, result.imu_time_shift);
}

TEST(temporalCalibration, testWellFormedMultiImuNoDelayFrameRate) {
  TestData data = makeTestData(10, 5, 0.1, false);

  MockTracker tracker;
  CrossCorrTimeAligner aligner(data.params);

  ReturnHelper helper(data.results);
  EXPECT_CALL(tracker, geometricOutlierRejectionMono(NotNull(), NotNull()))
      .With(AllArgs(Ne()))
      .Times(data.results.size())
      .WillRepeatedly(Invoke(&helper, &ReturnHelper::getNext));

  TimeAlignerBase::Result result;
  for (size_t i = 0; i < data.results.size(); ++i) {
    result = aligner.estimateTimeAlignment(
        tracker, *(data.outputs[i]), data.imu_stamps[i], data.imu_values[i]);
    EXPECT_FALSE(result.valid);
    EXPECT_EQ(0.0, result.imu_time_shift);
  }

  result = aligner.estimateTimeAlignment(tracker,
                                         *(data.outputs.back()),
                                         data.imu_stamps.back(),
                                         data.imu_values.back());
  EXPECT_TRUE(result.valid);
  EXPECT_EQ(0.0, result.imu_time_shift);
}

TEST(temporalCalibration, testNegDelayImuRate) {
  TestData data = makeTestData(10, 5, 0.1, true, -8);

  MockTracker tracker;
  CrossCorrTimeAligner aligner(data.params);

  ReturnHelper helper(data.results);
  EXPECT_CALL(tracker, geometricOutlierRejectionMono(NotNull(), NotNull()))
      .With(AllArgs(Ne()))
      .Times(data.results.size())
      .WillRepeatedly(Invoke(&helper, &ReturnHelper::getNext));

  TimeAlignerBase::Result result;
  for (size_t i = 0; i < data.results.size(); ++i) {
    result = aligner.estimateTimeAlignment(
        tracker, *(data.outputs[i]), data.imu_stamps[i], data.imu_values[i]);
    EXPECT_FALSE(result.valid);
    EXPECT_EQ(0.0, result.imu_time_shift);
  }

  result = aligner.estimateTimeAlignment(tracker,
                                         *(data.outputs.back()),
                                         data.imu_stamps.back(),
                                         data.imu_values.back());
  EXPECT_TRUE(result.valid);
  EXPECT_EQ(data.expected_delay, result.imu_time_shift);
}

TEST(temporalCalibration, testPosDelayImuRate) {
  TestData data = makeTestData(10, 5, 0.1, true, 7);

  MockTracker tracker;
  CrossCorrTimeAligner aligner(data.params);

  ReturnHelper helper(data.results);
  EXPECT_CALL(tracker, geometricOutlierRejectionMono(NotNull(), NotNull()))
      .With(AllArgs(Ne()))
      .Times(data.results.size())
      .WillRepeatedly(Invoke(&helper, &ReturnHelper::getNext));

  TimeAlignerBase::Result result;
  for (size_t i = 0; i < data.results.size(); ++i) {
    result = aligner.estimateTimeAlignment(
        tracker, *(data.outputs[i]), data.imu_stamps[i], data.imu_values[i]);
    EXPECT_FALSE(result.valid);
    EXPECT_EQ(0.0, result.imu_time_shift);
  }

  result = aligner.estimateTimeAlignment(tracker,
                                         *(data.outputs.back()),
                                         data.imu_stamps.back(),
                                         data.imu_values.back());
  EXPECT_TRUE(result.valid);
  EXPECT_EQ(data.expected_delay, result.imu_time_shift);
}

TEST(temporalCalibration, testNegDelayFrameRate) {
  TestData data = makeTestData(10, 5, 0.1, false, -8);

  MockTracker tracker;
  CrossCorrTimeAligner aligner(data.params);

  ReturnHelper helper(data.results);
  EXPECT_CALL(tracker, geometricOutlierRejectionMono(NotNull(), NotNull()))
      .With(AllArgs(Ne()))
      .Times(data.results.size())
      .WillRepeatedly(Invoke(&helper, &ReturnHelper::getNext));

  TimeAlignerBase::Result result;
  for (size_t i = 0; i < data.results.size(); ++i) {
    result = aligner.estimateTimeAlignment(
        tracker, *(data.outputs[i]), data.imu_stamps[i], data.imu_values[i]);
    EXPECT_FALSE(result.valid);
    EXPECT_EQ(0.0, result.imu_time_shift);
  }

  result = aligner.estimateTimeAlignment(tracker,
                                         *(data.outputs.back()),
                                         data.imu_stamps.back(),
                                         data.imu_values.back());
  EXPECT_TRUE(result.valid);
  EXPECT_EQ(data.expected_delay, result.imu_time_shift);
}

TEST(temporalCalibration, testPosDelayFrameRate) {
  TestData data = makeTestData(10, 5, 0.1, false, 7);

  MockTracker tracker;
  CrossCorrTimeAligner aligner(data.params);

  ReturnHelper helper(data.results);
  EXPECT_CALL(tracker, geometricOutlierRejectionMono(NotNull(), NotNull()))
      .With(AllArgs(Ne()))
      .Times(data.results.size())
      .WillRepeatedly(Invoke(&helper, &ReturnHelper::getNext));

  TimeAlignerBase::Result result;
  for (size_t i = 0; i < data.results.size(); ++i) {
    result = aligner.estimateTimeAlignment(
        tracker, *(data.outputs[i]), data.imu_stamps[i], data.imu_values[i]);
    EXPECT_FALSE(result.valid);
    EXPECT_EQ(0.0, result.imu_time_shift);
  }

  result = aligner.estimateTimeAlignment(tracker,
                                         *(data.outputs.back()),
                                         data.imu_stamps.back(),
                                         data.imu_values.back());
  EXPECT_TRUE(result.valid);
  EXPECT_EQ(data.expected_delay, result.imu_time_shift);
}

}  // namespace VIO<|MERGE_RESOLUTION|>--- conflicted
+++ resolved
@@ -71,34 +71,6 @@
     FrontendType frontend_type = FrontendType::kStereoImu) {
   Frame fake_frame(1, timestamp, CameraParams(), cv::Mat());
   if (frontend_type == FrontendType::kMonoImu) {
-<<<<<<< HEAD
-    return std::move(
-        VIO::make_unique<MonoFrontendOutput>(false,
-                                        StatusMonoMeasurementsPtr(nullptr),
-                                        TrackingStatus::VALID,
-                                        gtsam::Pose3(),
-                                        gtsam::Pose3(),
-                                        fake_frame,
-                                        ImuFrontend::PimPtr(nullptr),
-                                        ImuAccGyrS(6, 1),
-                                        cv::Mat(),
-                                        DebugTrackerInfo()));
-  } else {
-    StereoFrame fake_stereo(
-        fake_frame.id_, fake_frame.timestamp_, fake_frame, fake_frame);
-    return std::move(
-        VIO::make_unique<StereoFrontendOutput>(false,
-                                          StatusStereoMeasurementsPtr(nullptr),
-                                          TrackingStatus::VALID,
-                                          gtsam::Pose3(),
-                                          gtsam::Pose3(),
-                                          gtsam::Pose3(),
-                                          fake_stereo,
-                                          ImuFrontend::PimPtr(nullptr),
-                                          ImuAccGyrS(6, 1),
-                                          cv::Mat(),
-                                          DebugTrackerInfo()));
-=======
     return std::make_shared<MonoFrontendOutput>(
         false,
         StatusMonoMeasurementsPtr(nullptr),
@@ -125,7 +97,6 @@
         ImuAccGyrS(6, 1),
         cv::Mat(),
         DebugTrackerInfo());
->>>>>>> 32389e56
   }
 }
 
