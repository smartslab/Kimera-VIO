/* ----------------------------------------------------------------------------
 * Copyright 2017, Massachusetts Institute of Technology,
 * Cambridge, MA 02139
 * All Rights Reserved
 * Authors: Luca Carlone, et al. (see THANKS for the full author list)
 * See LICENSE for the license information
 * -------------------------------------------------------------------------- */

/**
 * @file   ETH_parser.h
 * @brief  Reads ETH's Euroc dataset.
 * @author Antoni Rosinol, Luca Carlone, Chang
 */

#ifndef ETH_parser_H_
#define ETH_parser_H_

#include <stdlib.h>
#include <fstream>
#include <string>

#include <opencv2/calib3d/calib3d.hpp>
#include <opencv2/core/core.hpp>
#include <opencv2/imgproc/imgproc.hpp>
#include <opencv2/ml/ml.hpp>

#include <gtsam/geometry/Cal3DS2.h>
#include <gtsam/geometry/Pose3.h>

#include "Frame.h"
#include "StereoImuSyncPacket.h"
#include "datasource/DataSource.h"

namespace VIO {
/*
 * Parse all images and camera calibration for an ETH dataset.
 */
class ETHDatasetParser : public DataProvider {
 public:
  ETHDatasetParser();
  ETHDatasetParser(const std::string& input_string);
  virtual ~ETHDatasetParser();

  // Gt data.
  GroundTruthData gtData_;

  // IMU data.
  ImuData imuData_;

  /// Getters
  inline std::string getDatasetName() const { return dataset_name_; }
  inline std::string getLeftImgName(const size_t& k) const {
    return getImgName("cam0", k);
  }
  inline std::string getRightImgName(const size_t& k) const {
    return getImgName("cam1", k);
  }
  // A bit risky to send refs to members... Can lead to dangling references.
  inline const gtsam::Pose3& getCamLPoseCamR() const { return camL_Pose_camR_; }
  inline const CameraParams& getLeftCamInfo() const {
    return camera_info_.at("cam0");
  }
  inline const CameraParams& getRightCamInfo() const {
    return camera_info_.at("cam1");
  }
  inline ImuParams getImuParams() const { return imu_params_; }

 public:
  bool spin();

  void spinOnce(const FrameId& k, Timestamp& timestamp_last_frame,
                const StereoMatchingParams& stereo_matchiong_params,
                const bool equalize_image, const CameraParams& left_cam_info,
                const CameraParams& right_cam_info,
                const gtsam::Pose3& camL_pose_camR);

  // Helper function to parse Euroc dataset.
  void parse();

  // Parse camera, gt, and imu data if using different Euroc format.
  bool parseDataset(const std::string& input_dataset_path,
                    const std::string& leftCameraName,
                    const std::string& rightCameraName,
                    const std::string& imuName, const std::string& gtSensorName,
                    bool doParseImages = true);

  // Retrieve relative pose between timestamps.
  gtsam::Pose3 getGroundTruthRelativePose(
      const Timestamp& previousTimestamp,
      const Timestamp& currentTimestamp) const;

  // Retrieve absolute pose at timestamp.
  gtNavState getGroundTruthState(const Timestamp& timestamp) const;

  // Compute initialization errors and stats.
  const InitializationPerformance getInitializationPerformance(
                    const std::vector<Timestamp>& timestamps,
                    const std::vector<gtsam::Pose3>& poses_ba,
                    const gtNavState& init_nav_state,
                    const gtsam::Vector3& init_gravity);

  // Check if the ground truth is available.
  // (i.e., the timestamp is after the first gt state)
  bool isGroundTruthAvailable(const Timestamp& timestamp) const;

  // Get if the dataset has ground truth.
  bool isGroundTruthAvailable() const;

  // Compute error on the relative pose between two time stamps,
  // compared with the relative pose from ground truth.
  std::pair<double, double> computePoseErrors(
      const gtsam::Pose3& lkf_T_k_body, const bool isTrackingValid,
      const Timestamp& previousTimestamp, const Timestamp& currentTimestamp,
      const bool upToScale = false) const;

  // Get timestamp of a given pair of stereo images (synchronized).
  Timestamp timestampAtFrame(const FrameId& frame_number);

  // Print info about dataset.
  void print() const;

<<<<<<< HEAD
 public:
=======
  // Parse IMU data of a given dataset.
  bool parseImuData(const std::string& input_dataset_path,
                    const std::string& imuName);

  // Parse ground truth data.
  bool parseGTdata(const std::string& input_dataset_path,
                   const std::string& gtSensorName);

public:
>>>>>>> c7d98610
  // THIS IS ONLY HERE BECAUSE the pipeline needs to know what is this value.
  // But it should not need to!!
  // Put it as a static variable in the spin function.
  Timestamp timestamp_first_lkf_;

 private:
  // Parse cam0, cam1 of a given dataset.
  bool parseCameraData(const std::string& input_dataset_path,
                       const std::string& leftCameraName,
                       const std::string& rightCameraName,
                       const bool doParseImages = true);

  // Parse IMU parameters.
  bool parseImuParams(const std::string& input_dataset_path,
                      const std::string& imuName);

  /// Getters.
  inline size_t getNumImages() const {
    return camera_image_lists_.at(camera_names_.at(0)).getNumImages();
  }
  inline std::string getImgName(const std::string& id, const size_t& k) const {
    return camera_image_lists_.at(id).img_lists.at(k).second;
  }

  // Retrieve absolute pose at timestamp.
  inline gtsam::Pose3 getGroundTruthPose(const Timestamp& timestamp) const {
    return getGroundTruthState(timestamp).pose_;
  }

  bool sanityCheckCameraData(
      const std::vector<std::string>& camera_names,
      const std::map<std::string, CameraParams>& camera_info,
      std::map<std::string, CameraImageLists>* camera_image_lists) const;

  // Sanity check: nr images is the same for left and right camera
  // Resizes left/right img lists to the minimum number of frames in case of
  // different list sizes.
  bool sanityCheckCamSize(CameraImageLists::ImgLists* left_img_lists,
                          CameraImageLists::ImgLists* right_img_lists) const;

  // Sanity check: time stamps are the same for left and right camera
  bool sanityCheckCamTimestamps(
      const CameraImageLists::ImgLists& left_img_lists,
      const CameraImageLists::ImgLists& right_img_lists,
      const CameraParams& left_cam_info) const;

 private:
  /// Images data.
  // This matches the names of the folders in the dataset
  std::vector<std::string> camera_names_;
  // Map from camera name to its parameters
  std::map<std::string, CameraParams> camera_info_;
  // Map from camera name to its images
  std::map<std::string, CameraImageLists> camera_image_lists_;

  gtsam::Pose3 camL_Pose_camR_;

  bool is_gt_available_;
  std::string dataset_name_;
};

}  // namespace VIO

#endif /* ETH_parser_H_ */
<|MERGE_RESOLUTION|>--- conflicted
+++ resolved
@@ -1,198 +1,192 @@
-/* ----------------------------------------------------------------------------
- * Copyright 2017, Massachusetts Institute of Technology,
- * Cambridge, MA 02139
- * All Rights Reserved
- * Authors: Luca Carlone, et al. (see THANKS for the full author list)
- * See LICENSE for the license information
- * -------------------------------------------------------------------------- */
-
-/**
- * @file   ETH_parser.h
- * @brief  Reads ETH's Euroc dataset.
- * @author Antoni Rosinol, Luca Carlone, Chang
- */
-
-#ifndef ETH_parser_H_
-#define ETH_parser_H_
-
-#include <stdlib.h>
-#include <fstream>
-#include <string>
-
-#include <opencv2/calib3d/calib3d.hpp>
-#include <opencv2/core/core.hpp>
-#include <opencv2/imgproc/imgproc.hpp>
-#include <opencv2/ml/ml.hpp>
-
-#include <gtsam/geometry/Cal3DS2.h>
-#include <gtsam/geometry/Pose3.h>
-
-#include "Frame.h"
-#include "StereoImuSyncPacket.h"
-#include "datasource/DataSource.h"
-
-namespace VIO {
-/*
- * Parse all images and camera calibration for an ETH dataset.
- */
-class ETHDatasetParser : public DataProvider {
- public:
-  ETHDatasetParser();
-  ETHDatasetParser(const std::string& input_string);
-  virtual ~ETHDatasetParser();
-
-  // Gt data.
-  GroundTruthData gtData_;
-
-  // IMU data.
-  ImuData imuData_;
-
-  /// Getters
-  inline std::string getDatasetName() const { return dataset_name_; }
-  inline std::string getLeftImgName(const size_t& k) const {
-    return getImgName("cam0", k);
-  }
-  inline std::string getRightImgName(const size_t& k) const {
-    return getImgName("cam1", k);
-  }
-  // A bit risky to send refs to members... Can lead to dangling references.
-  inline const gtsam::Pose3& getCamLPoseCamR() const { return camL_Pose_camR_; }
-  inline const CameraParams& getLeftCamInfo() const {
-    return camera_info_.at("cam0");
-  }
-  inline const CameraParams& getRightCamInfo() const {
-    return camera_info_.at("cam1");
-  }
-  inline ImuParams getImuParams() const { return imu_params_; }
-
- public:
-  bool spin();
-
-  void spinOnce(const FrameId& k, Timestamp& timestamp_last_frame,
-                const StereoMatchingParams& stereo_matchiong_params,
-                const bool equalize_image, const CameraParams& left_cam_info,
-                const CameraParams& right_cam_info,
-                const gtsam::Pose3& camL_pose_camR);
-
-  // Helper function to parse Euroc dataset.
-  void parse();
-
-  // Parse camera, gt, and imu data if using different Euroc format.
-  bool parseDataset(const std::string& input_dataset_path,
-                    const std::string& leftCameraName,
-                    const std::string& rightCameraName,
-                    const std::string& imuName, const std::string& gtSensorName,
-                    bool doParseImages = true);
-
-  // Retrieve relative pose between timestamps.
-  gtsam::Pose3 getGroundTruthRelativePose(
-      const Timestamp& previousTimestamp,
-      const Timestamp& currentTimestamp) const;
-
-  // Retrieve absolute pose at timestamp.
-  gtNavState getGroundTruthState(const Timestamp& timestamp) const;
-
-  // Compute initialization errors and stats.
-  const InitializationPerformance getInitializationPerformance(
-                    const std::vector<Timestamp>& timestamps,
-                    const std::vector<gtsam::Pose3>& poses_ba,
-                    const gtNavState& init_nav_state,
-                    const gtsam::Vector3& init_gravity);
-
-  // Check if the ground truth is available.
-  // (i.e., the timestamp is after the first gt state)
-  bool isGroundTruthAvailable(const Timestamp& timestamp) const;
-
-  // Get if the dataset has ground truth.
-  bool isGroundTruthAvailable() const;
-
-  // Compute error on the relative pose between two time stamps,
-  // compared with the relative pose from ground truth.
-  std::pair<double, double> computePoseErrors(
-      const gtsam::Pose3& lkf_T_k_body, const bool isTrackingValid,
-      const Timestamp& previousTimestamp, const Timestamp& currentTimestamp,
-      const bool upToScale = false) const;
-
-  // Get timestamp of a given pair of stereo images (synchronized).
-  Timestamp timestampAtFrame(const FrameId& frame_number);
-
-  // Print info about dataset.
-  void print() const;
-
-<<<<<<< HEAD
- public:
-=======
-  // Parse IMU data of a given dataset.
-  bool parseImuData(const std::string& input_dataset_path,
-                    const std::string& imuName);
-
-  // Parse ground truth data.
-  bool parseGTdata(const std::string& input_dataset_path,
-                   const std::string& gtSensorName);
-
-public:
->>>>>>> c7d98610
-  // THIS IS ONLY HERE BECAUSE the pipeline needs to know what is this value.
-  // But it should not need to!!
-  // Put it as a static variable in the spin function.
-  Timestamp timestamp_first_lkf_;
-
- private:
-  // Parse cam0, cam1 of a given dataset.
-  bool parseCameraData(const std::string& input_dataset_path,
-                       const std::string& leftCameraName,
-                       const std::string& rightCameraName,
-                       const bool doParseImages = true);
-
-  // Parse IMU parameters.
-  bool parseImuParams(const std::string& input_dataset_path,
-                      const std::string& imuName);
-
-  /// Getters.
-  inline size_t getNumImages() const {
-    return camera_image_lists_.at(camera_names_.at(0)).getNumImages();
-  }
-  inline std::string getImgName(const std::string& id, const size_t& k) const {
-    return camera_image_lists_.at(id).img_lists.at(k).second;
-  }
-
-  // Retrieve absolute pose at timestamp.
-  inline gtsam::Pose3 getGroundTruthPose(const Timestamp& timestamp) const {
-    return getGroundTruthState(timestamp).pose_;
-  }
-
-  bool sanityCheckCameraData(
-      const std::vector<std::string>& camera_names,
-      const std::map<std::string, CameraParams>& camera_info,
-      std::map<std::string, CameraImageLists>* camera_image_lists) const;
-
-  // Sanity check: nr images is the same for left and right camera
-  // Resizes left/right img lists to the minimum number of frames in case of
-  // different list sizes.
-  bool sanityCheckCamSize(CameraImageLists::ImgLists* left_img_lists,
-                          CameraImageLists::ImgLists* right_img_lists) const;
-
-  // Sanity check: time stamps are the same for left and right camera
-  bool sanityCheckCamTimestamps(
-      const CameraImageLists::ImgLists& left_img_lists,
-      const CameraImageLists::ImgLists& right_img_lists,
-      const CameraParams& left_cam_info) const;
-
- private:
-  /// Images data.
-  // This matches the names of the folders in the dataset
-  std::vector<std::string> camera_names_;
-  // Map from camera name to its parameters
-  std::map<std::string, CameraParams> camera_info_;
-  // Map from camera name to its images
-  std::map<std::string, CameraImageLists> camera_image_lists_;
-
-  gtsam::Pose3 camL_Pose_camR_;
-
-  bool is_gt_available_;
-  std::string dataset_name_;
-};
-
-}  // namespace VIO
-
-#endif /* ETH_parser_H_ */
+/* ----------------------------------------------------------------------------
+ * Copyright 2017, Massachusetts Institute of Technology,
+ * Cambridge, MA 02139
+ * All Rights Reserved
+ * Authors: Luca Carlone, et al. (see THANKS for the full author list)
+ * See LICENSE for the license information
+ * -------------------------------------------------------------------------- */
+
+/**
+ * @file   ETH_parser.h
+ * @brief  Reads ETH's Euroc dataset.
+ * @author Antoni Rosinol, Luca Carlone, Chang
+ */
+
+#ifndef ETH_parser_H_
+#define ETH_parser_H_
+
+#include <stdlib.h>
+#include <fstream>
+#include <string>
+
+#include <opencv2/calib3d/calib3d.hpp>
+#include <opencv2/core/core.hpp>
+#include <opencv2/imgproc/imgproc.hpp>
+#include <opencv2/ml/ml.hpp>
+
+#include <gtsam/geometry/Cal3DS2.h>
+#include <gtsam/geometry/Pose3.h>
+
+#include "Frame.h"
+#include "StereoImuSyncPacket.h"
+#include "datasource/DataSource.h"
+
+namespace VIO {
+/*
+ * Parse all images and camera calibration for an ETH dataset.
+ */
+class ETHDatasetParser : public DataProvider {
+ public:
+  ETHDatasetParser();
+  ETHDatasetParser(const std::string& input_string);
+  virtual ~ETHDatasetParser();
+
+  // Gt data.
+  GroundTruthData gtData_;
+
+  // IMU data.
+  ImuData imuData_;
+
+  /// Getters
+  inline std::string getDatasetName() const { return dataset_name_; }
+  inline std::string getLeftImgName(const size_t& k) const {
+    return getImgName("cam0", k);
+  }
+  inline std::string getRightImgName(const size_t& k) const {
+    return getImgName("cam1", k);
+  }
+  // A bit risky to send refs to members... Can lead to dangling references.
+  inline const gtsam::Pose3& getCamLPoseCamR() const { return camL_Pose_camR_; }
+  inline const CameraParams& getLeftCamInfo() const {
+    return camera_info_.at("cam0");
+  }
+  inline const CameraParams& getRightCamInfo() const {
+    return camera_info_.at("cam1");
+  }
+  inline ImuParams getImuParams() const { return imu_params_; }
+
+ public:
+  bool spin();
+
+  void spinOnce(const FrameId& k, Timestamp& timestamp_last_frame,
+                const StereoMatchingParams& stereo_matchiong_params,
+                const bool equalize_image, const CameraParams& left_cam_info,
+                const CameraParams& right_cam_info,
+                const gtsam::Pose3& camL_pose_camR);
+
+  // Helper function to parse Euroc dataset.
+  void parse();
+
+  // Parse camera, gt, and imu data if using different Euroc format.
+  bool parseDataset(const std::string& input_dataset_path,
+                    const std::string& leftCameraName,
+                    const std::string& rightCameraName,
+                    const std::string& imuName, const std::string& gtSensorName,
+                    bool doParseImages = true);
+
+  // Retrieve relative pose between timestamps.
+  gtsam::Pose3 getGroundTruthRelativePose(
+      const Timestamp& previousTimestamp,
+      const Timestamp& currentTimestamp) const;
+
+  // Retrieve absolute pose at timestamp.
+  gtNavState getGroundTruthState(const Timestamp& timestamp) const;
+
+  // Compute initialization errors and stats.
+  const InitializationPerformance getInitializationPerformance(
+                    const std::vector<Timestamp>& timestamps,
+                    const std::vector<gtsam::Pose3>& poses_ba,
+                    const gtNavState& init_nav_state,
+                    const gtsam::Vector3& init_gravity);
+
+  // Check if the ground truth is available.
+  // (i.e., the timestamp is after the first gt state)
+  bool isGroundTruthAvailable(const Timestamp& timestamp) const;
+
+  // Get if the dataset has ground truth.
+  bool isGroundTruthAvailable() const;
+
+  // Compute error on the relative pose between two time stamps,
+  // compared with the relative pose from ground truth.
+  std::pair<double, double> computePoseErrors(
+      const gtsam::Pose3& lkf_T_k_body, const bool isTrackingValid,
+      const Timestamp& previousTimestamp, const Timestamp& currentTimestamp,
+      const bool upToScale = false) const;
+
+  // Get timestamp of a given pair of stereo images (synchronized).
+  Timestamp timestampAtFrame(const FrameId& frame_number);
+
+  // Print info about dataset.
+  void print() const;
+
+ public:
+  // THIS IS ONLY HERE BECAUSE the pipeline needs to know what is this value.
+  // But it should not need to!!
+  // Put it as a static variable in the spin function.
+  Timestamp timestamp_first_lkf_;
+
+ private:
+  bool parseImuData(const std::string& input_dataset_path,
+                    const std::string& imuName);
+
+  bool parseGTdata(const std::string& input_dataset_path,
+                   const std::string& gtSensorName);
+
+  // Parse cam0, cam1 of a given dataset.
+  bool parseCameraData(const std::string& input_dataset_path,
+                       const std::string& leftCameraName,
+                       const std::string& rightCameraName,
+                       const bool doParseImages = true);
+
+  // Parse IMU parameters.
+  bool parseImuParams(const std::string& input_dataset_path,
+                      const std::string& imuName);
+
+  /// Getters.
+  inline size_t getNumImages() const {
+    return camera_image_lists_.at(camera_names_.at(0)).getNumImages();
+  }
+  inline std::string getImgName(const std::string& id, const size_t& k) const {
+    return camera_image_lists_.at(id).img_lists.at(k).second;
+  }
+
+  // Retrieve absolute pose at timestamp.
+  inline gtsam::Pose3 getGroundTruthPose(const Timestamp& timestamp) const {
+    return getGroundTruthState(timestamp).pose_;
+  }
+
+  bool sanityCheckCameraData(
+      const std::vector<std::string>& camera_names,
+      const std::map<std::string, CameraParams>& camera_info,
+      std::map<std::string, CameraImageLists>* camera_image_lists) const;
+
+  // Sanity check: nr images is the same for left and right camera
+  // Resizes left/right img lists to the minimum number of frames in case of
+  // different list sizes.
+  bool sanityCheckCamSize(CameraImageLists::ImgLists* left_img_lists,
+                          CameraImageLists::ImgLists* right_img_lists) const;
+
+  // Sanity check: time stamps are the same for left and right camera
+  bool sanityCheckCamTimestamps(
+      const CameraImageLists::ImgLists& left_img_lists,
+      const CameraImageLists::ImgLists& right_img_lists,
+      const CameraParams& left_cam_info) const;
+
+ private:
+  /// Images data.
+  // This matches the names of the folders in the dataset
+  std::vector<std::string> camera_names_;
+  // Map from camera name to its parameters
+  std::map<std::string, CameraParams> camera_info_;
+  // Map from camera name to its images
+  std::map<std::string, CameraImageLists> camera_image_lists_;
+
+  gtsam::Pose3 camL_Pose_camR_;
+
+  bool is_gt_available_;
+  std::string dataset_name_;
+};
+
+}  // namespace VIO
+
+#endif /* ETH_parser_H_ */