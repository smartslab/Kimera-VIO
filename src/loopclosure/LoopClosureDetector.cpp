--- conflicted
+++ resolved
@@ -1103,24 +1103,11 @@
   gtsam::NonlinearFactorGraph nfg;
   gtsam::Values value;
 
-<<<<<<< HEAD
-  if (factor.cur_key_ > 1) {
-    gtsam::Values optimized_values = pgo_->calculateEstimate();
-    gtsam::Pose3 estimated_last_pose =
-        optimized_values.at<gtsam::Pose3>(factor.cur_key_ - 2);
-
-    gtsam::Pose3 B_llkf_Pose_lkf =
-        W_Pose_Blkf_estimates_.at(factor.cur_key_ - 2)
-            .between(factor.W_Pose_Blkf_);
-    value.insert(gtsam::Symbol(factor.cur_key_ - 1),
-                 estimated_last_pose.compose(B_llkf_Pose_lkf));
-=======
   CHECK_GT(factor.cur_key_, 0u);
   value.insert(gtsam::Symbol(factor.cur_key_), factor.W_Pose_Blkf_);
 
   gtsam::Pose3 B_llkf_Pose_lkf = W_Pose_Blkf_estimates_.at(factor.cur_key_ - 1)
                                      .between(factor.W_Pose_Blkf_);
->>>>>>> af3c28a3
 
   nfg.add(gtsam::BetweenFactor<gtsam::Pose3>(gtsam::Symbol(factor.cur_key_ - 1),
                                              gtsam::Symbol(factor.cur_key_),
