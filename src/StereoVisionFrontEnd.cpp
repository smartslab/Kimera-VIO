--- conflicted
+++ resolved
@@ -275,11 +275,7 @@
   //////////////////////////////////////////////////////////////////////////////
 
   // Not tracking at all in this phase.
-<<<<<<< HEAD
-  trackerStatusSummary_.kfTrackingStatus_mono_   = TrackingStatus::INVALID;
-=======
   trackerStatusSummary_.kfTrackingStatus_mono_ = TrackingStatus::INVALID;
->>>>>>> 65289580
   trackerStatusSummary_.kfTrackingStatus_stereo_ = TrackingStatus::INVALID;
 
   // This will be the info we actually care about
