/* ----------------------------------------------------------------------------
 * Copyright 2017, Massachusetts Institute of Technology,
 * Cambridge, MA 02139
 * All Rights Reserved
 * Authors: Luca Carlone, et al. (see THANKS for the full author list)
 * See LICENSE for the license information
 * -------------------------------------------------------------------------- */

/**
 * @file   VioBackEnd.h
 * @brief  Visual-Inertial Odometry pipeline, as described in these papers:
 *
 * C. Forster, L. Carlone, F. Dellaert, and D. Scaramuzza.
 * On-Manifold Preintegration Theory for Fast and Accurate Visual-Inertial
 * Navigation. IEEE Trans. Robotics, 33(1):1-21, 2016.
 *
 * L. Carlone, Z. Kira, C. Beall, V. Indelman, and F. Dellaert.
 * Eliminating Conditionally Independent Sets in Factor Graphs: A Unifying
 * Perspective based on Smart Factors. In IEEE Intl. Conf. on Robotics and
 * Automation (ICRA), 2014.
 *
 * @author Antoni Rosinol, Luca Carlone
 */

#ifndef VioBackEnd_H_
#define VioBackEnd_H_

#include <boost/foreach.hpp>
#include <fstream>
#include <iostream>
#include <memory>
#include <unordered_map>

#include <gtsam/geometry/Cal3DS2.h>
#include <gtsam/geometry/Cal3_S2.h>
#include <gtsam/geometry/StereoCamera.h>
#include <gtsam/geometry/StereoPoint2.h>
#include <gtsam/navigation/CombinedImuFactor.h>
#include <gtsam/navigation/ImuFactor.h>
#include <gtsam/nonlinear/ISAM2.h>
#include <gtsam/nonlinear/Marginals.h>
#include <gtsam/nonlinear/NonlinearFactorGraph.h>
<<<<<<< HEAD
=======
//#include <gtsam/nonlinear/GaussNewtonOptimizer.h>
#include <gtsam/geometry/StereoCamera.h>
#include <gtsam/geometry/StereoPoint2.h>
#include <gtsam/slam/PriorFactor.h>
>>>>>>> c7d98610
#include <gtsam/slam/BetweenFactor.h>
#include <gtsam/slam/PriorFactor.h>
#include <gtsam_unstable/nonlinear/BatchFixedLagSmoother.h>

#include <gtsam/nonlinear/LinearContainerFactor.h>
#include <gtsam_unstable/slam/SmartStereoProjectionPoseFactor.h>
#include "factors/PointPlaneFactor.h"

#include "ImuFrontEnd.h"
#include "StereoVisionFrontEnd-definitions.h"
#include "UtilsOpenCV.h"
#include "VioBackEnd-definitions.h"
#include "VioBackEndParams.h"
#include "utils/ThreadsafeQueue.h"

namespace VIO {

// Forward-declarations
class gtNavState;

class VioBackEnd {
 public:
  // verbosity_ explanation
  /*
   * 4: display smart factors statistics
   * 5: display also timing
   * 6: display also error before and after optimization
   * 7: display also *if* factors are added
   * 8: display also factor keys and value keys, feature tracks, and landmarks
   *  added to graph, added observations to points
   * 9: display also factors and values
   */

  /* ------------------------------------------------------------------------ */
  // Create and initialize VioBackEnd.
  /// @param: [in,out] initial_state_gt: information about the initial pose.
  /// non-null pointer to a shared_ptr which might be null if there is no
  /// ground-truth available, otw it contains the initial ground-truth state.
  /// @param: timestamp: timestamp of the initial state.
  /// @param: imu_accgyr: used for auto-initialization of VIO pipeline if no
  /// ground-truth is provided. Ignored if not auto-initialized.
  VioBackEnd(const Pose3& leftCamPose, const Cal3_S2& leftCameraCalRectified,
             const double& baseline,
             std::shared_ptr<gtNavState>* initial_state_gt,
             const Timestamp& timestamp, const ImuAccGyrS& imu_accgyr,
             const VioBackEndParams& vioParams, const bool log_output = false);

  /* ------------------------------------------------------------------------ */
  // Create and initialize VioBackEnd, without initiaing pose.
  VioBackEnd(const Pose3& leftCamPose,
             const Cal3_S2& leftCameraCalRectified,
             const double& baseline,
             const VioBackEndParams& vioParams,
             const bool log_output = false);

  // Virtual destructor needed for derived class (i.e. RegularVioBackEnd).
  virtual ~VioBackEnd() { LOG(INFO) << "Backend destructor called."; };

 public:
  /* ------------------------------------------------------------------------ */
  bool spin(ThreadsafeQueue<VioBackEndInputPayload>& input_queue,
            ThreadsafeQueue<VioBackEndOutputPayload>& output_queue,
            bool parallel_run = true);

  /* ------------------------------------------------------------------------ */
  VioBackEndOutputPayload spinOnce(
      const std::shared_ptr<VioBackEndInputPayload>& input);

  /* ------------------------------------------------------------------------ */
  inline void shutdown() {
    LOG_IF(WARNING, shutdown_) << "Shutdown requested, but Backend was already "
                                  "shutdown.";
    LOG(INFO) << "Shutting down Backend.";
    shutdown_ = true;
  }

  /* ------------------------------------------------------------------------ */
  inline void restart() {
    LOG(INFO) << "Resetting shutdown backend flag to false.";
    shutdown_ = false;
  }

  /* ------------------------------------------------------------------------ */
  // Checks if the thread is waiting for the input_queue or working.
  inline bool isWorking() const { return is_thread_working_; }

  /* ------------------------------------------------------------------------ */
  // Register (and trigger!) callback that will be called as soon as the backend
  // comes up with a new IMU bias update.
  // The callback is also triggered in this function to update the imu bias for
  // the callee of this function.
  void registerImuBiasUpdateCallback(
      const std::function<void(const ImuBias&)>& imu_bias_update_callback);

  /* ------------------------------------------------------------------------ */
  // TODO only public because it is used for testing...
  static gtsam::Pose3 guessPoseFromIMUmeasurements(const ImuAccGyrS& accGyroRaw,
                                                   const Vector3& n_gravity,
                                                   const bool& round = true);

  /* ------------------------------------------------------------------------ */
  // Get valid 3D points - TODO: this copies the graph.
  void get3DPoints(std::vector<gtsam::Point3>* points_3d) const;

  /* ------------------------------------------------------------------------ */
  // Get valid 3D points and corresponding lmk id.
  // Warning! it modifies old_smart_factors_!!
  PointsWithIdMap getMapLmkIdsTo3dPointsInTimeHorizon(
      LmkIdToLmkTypeMap* lmk_id_to_lmk_type_map = nullptr,
      const size_t& min_age = 2);

  /* ------------------------------------------------------------------------ */
  inline gtsam::Matrix getCurrentStateCovariance() const {
    return state_covariance_lkf_;
  }

  /* ------------------------------------------------------------------------ */
  // Update covariance matrix using getCurrentStateCovariance()
  // NOT TESTED
  void computeStateCovariance();

  /// Printers
  /* ------------------------------------------------------------------------ */
  void print() const;

 protected:
  /* ------------------------------------------------------------------------ */
  // Store stereo frame info into landmarks table:
  // returns landmarks observed in current frame.
  void addStereoMeasurementsToFeatureTracks(
      const int& frameNum, const SmartStereoMeasurements& stereoMeasurements_kf,
      LandmarkIds* landmarks_kf);

  /* ------------------------------------------------------------------------ */
  // Workhorse that stores data and optimizes at each keyframe.
  // [in] timestamp_kf_nsec, keyframe timestamp.
  // [in] status_smart_stereo_measurements_kf, vision data.
  // [in] stereo_ransac_body_pose, inertial data.
  virtual void addVisualInertialStateAndOptimize(
      const Timestamp& timestamp_kf_nsec,
      const StatusSmartStereoMeasurements& status_smart_stereo_measurements_kf,
      const gtsam::PreintegratedImuMeasurements& pim,
      std::vector<Plane>* planes = nullptr,
      boost::optional<gtsam::Pose3> stereo_ransac_body_pose = boost::none);

  /* ------------------------------------------------------------------------ */
  // Uses landmark table to add factors in graph.
  void addLandmarksToGraph(const LandmarkIds& landmarks_kf);

  /* ------------------------------------------------------------------------ */
  // Adds a landmark to the graph for the first time.
  void addLandmarkToGraph(const LandmarkId& lm_id, const FeatureTrack& lm);

  /* ------------------------------------------------------------------------ */
  void updateLandmarkInGraph(const LandmarkId& lmk_id,
                             const std::pair<FrameId, StereoPoint2>& newObs);

  /* ------------------------------------------------------------------------ */
  // Set initial guess at current state.
  void addImuValues(const FrameId& cur_id,
                    const gtsam::PreintegratedImuMeasurements& pim);

  /* ------------------------------------------------------------------------ */
  // Add imu factors:
  void addImuFactor(const FrameId& from_id, const FrameId& to_id,
                    const gtsam::PreintegratedImuMeasurements& pim);

  /* ------------------------------------------------------------------------ */
  // Add no motion factors in case of low disparity.
  void addZeroVelocityPrior(const FrameId& frame_id);

  /* ------------------------------------------------------------------------ */
  void addNoMotionFactor(const FrameId& from_id, const FrameId& to_id);

  /* ------------------------------------------------------------------------ */
  void addBetweenFactor(const FrameId& from_id, const FrameId& to_id,
                        const gtsam::Pose3& from_id_POSE_to_id);

  /* ------------------------------------------------------------------------ */
  void optimize(const Timestamp& timestamp_kf_nsec, const FrameId& cur_id,
                const size_t& max_iterations,
                gtsam::FactorIndices extra_factor_slots_to_delete =
                    gtsam::FactorIndices());
  /// Printers.
  /* ------------------------------------------------------------------------ */
  void printFeatureTracks() const;

  /* ------------------------------------------------------------------------ */
  void cleanNullPtrsFromGraph(
      gtsam::NonlinearFactorGraph* new_imu_prior_and_other_factors);

  /// Getters
  /* ------------------------------------------------------------------------ */
  // Get the most recent estimate of the given gtsam key.
  // Mind that to have the most up to date key, you should call this after
  // optimize (or addVisualInertialStateandOptimize)
  template <class T>
  bool getEstimateOfKey(const gtsam::Key& key, T* estimate) const;

<<<<<<< HEAD
 private:
=======
protected:
>>>>>>> c7d98610
  /* ------------------------------------------------------------------------ */
  void addVisualInertialStateAndOptimize(
      const std::shared_ptr<VioBackEndInputPayload>& input);

  /* ------------------------------------------------------------------------ */
  // Sets initial state at given pose, zero velociy and with imu bias obtained
  // by assuming steady upright platform.
  void initStateAndSetPriors(const Timestamp& timestamp_kf_nsec,
                             const Pose3& initialPose,
                             const ImuAccGyrS& accGyroRaw);

  /* ------------------------------------------------------------------------ */
  // Set initial state at given pose, velocity and bias.
  void initStateAndSetPriors(const Timestamp& timestamp_kf_nsec,
                             const Pose3& initialPose,
                             const Vector3& initialVel,
                             const ImuBias& initialBias);

  /* ------------------------------------------------------------------------ */
  // Add initial prior factors.
  void addInitialPriorFactors(const FrameId& frame_id);

  /* ------------------------------------------------------------------------ */
  void addConstantVelocityFactor(const FrameId& from_id, const FrameId& to_id);

  /* ------------------------------------------------------------------------ */
  // Update states.
  void updateStates(const FrameId& cur_id);

  /* ------------------------------------------------------------------------ */
  // Update smoother.
  void updateSmoother(
      Smoother::Result* result,
      const gtsam::NonlinearFactorGraph& new_factors_tmp =
          gtsam::NonlinearFactorGraph(),
      const gtsam::Values& new_values = gtsam::Values(),
      const std::map<Key, double>& timestamps =
      gtsam::FixedLagSmoother::KeyTimestampMap(),
      const gtsam::FactorIndices& delete_slots = gtsam::FactorIndices());

  /* ------------------------------------------------------------------------ */
  void cleanCheiralityLmk(
      const gtsam::Symbol& lmk_symbol,
      gtsam::NonlinearFactorGraph* new_factors_tmp_cheirality,
      gtsam::Values* new_values_cheirality,
      std::map<Key, double>* timestamps_cheirality,
      gtsam::FactorIndices* delete_slots_cheirality,
      const gtsam::NonlinearFactorGraph& graph,
      const gtsam::NonlinearFactorGraph& new_factors_tmp,
      const gtsam::Values& new_values,
      const std::map<Key, double>& timestamps,
      const gtsam::FactorIndices& delete_slots);

  /* ------------------------------------------------------------------------ */
  void deleteAllFactorsWithKeyFromFactorGraph(
      const gtsam::Key& key, const gtsam::NonlinearFactorGraph& new_factors_tmp,
      gtsam::NonlinearFactorGraph* factor_graph_output);

  /* ------------------------------------------------------------------------ */
  // Returns if the key in timestamps could be removed or not.
  bool deleteKeyFromTimestamps(const gtsam::Key& key,
                               const std::map<Key, double>& timestamps,
                               std::map<Key, double>* timestamps_output);

  /* ------------------------------------------------------------------------ */
  // Returns if the key in timestamps could be removed or not.
  bool deleteKeyFromValues(const gtsam::Key& key, const gtsam::Values& values,
                           gtsam::Values* values_output);

  /* ------------------------------------------------------------------------ */
  // Find all slots of factors that have the given key in the list of keys.
  void findSlotsOfFactorsWithKey(
      const gtsam::Key& key, const gtsam::NonlinearFactorGraph& graph,
      std::vector<size_t>* slots_of_factors_with_key);

  /* ------------------------------------------------------------------------ */
  bool deleteLmkFromFeatureTracks(const LandmarkId& lmk_id);

  /* ------------------------------------------------------------------------ */
  virtual void deleteLmkFromExtraStructures(const LandmarkId& lmk_id);

  /* ------------------------------------------------------------------------ */
  void updateNewSmartFactorsSlots(
      const std::vector<LandmarkId>& lmk_ids_of_new_smart_factors_tmp,
      SmartFactorMap* old_smart_factors);

  /// Private setters.
  /* ------------------------------------------------------------------------ */
  // Set parameters for ISAM 2 incremental smoother.
  void setIsam2Params(const VioBackEndParams& vio_params,
                      gtsam::ISAM2Params* isam_param);

  /* ------------------------------------------------------------------------ */
  // Set parameters for all types of factors.
  void setFactorsParams(
      const VioBackEndParams& vio_params, gtsam::SharedNoiseModel* smart_noise,
      gtsam::SmartStereoProjectionParams* smart_factors_params,
      gtsam::SharedNoiseModel* no_motion_prior_noise,
      gtsam::SharedNoiseModel* zero_velocity_prior_noise,
      gtsam::SharedNoiseModel* constant_velocity_prior_noise);

  /* ------------------------------------------------------------------------ */
  // Set parameters for smart factors.
  void setSmartFactorsParams(
      gtsam::SharedNoiseModel* smart_noise,
      gtsam::SmartStereoProjectionParams* smart_factors_params,
      const double& smart_noise_sigma, const double& rank_tolerance,
      const double& landmark_distance_threshold,
      const double& retriangulation_threshold, const double& outlier_rejection);

  /// Private printers.
  /* ------------------------------------------------------------------------ */
  void printSmootherInfo(const gtsam::NonlinearFactorGraph& new_factors_tmp,
                         const gtsam::FactorIndices& delete_slots,
                         const std::string& message = "CATCHING EXCEPTION",
                         const bool& showDetails = false) const;

  /* ------------------------------------------------------------------------ */
  void printSmartFactor(boost::shared_ptr<SmartStereoFactor> gsf) const;

  /* ------------------------------------------------------------------------ */
  void printPointPlaneFactor(
      boost::shared_ptr<gtsam::PointPlaneFactor> ppf) const;

  /* ------------------------------------------------------------------------ */
  void printPlanePrior(
      boost::shared_ptr<gtsam::PriorFactor<gtsam::OrientedPlane3>> ppp) const;

  /* ------------------------------------------------------------------------ */
  void printPointPrior(
      boost::shared_ptr<gtsam::PriorFactor<gtsam::Point3>> ppp) const;

  /* ------------------------------------------------------------------------ */
  void printLinearContainerFactor(
      boost::shared_ptr<gtsam::LinearContainerFactor> lcf) const;

  /* ------------------------------------------------------------------------ */
  // Provide a nonlinear factor, which will be casted to any of the selected
  // factors, and then printed.
  // Slot argument, is just to print the slot of the factor if you know it.
  // If slot is -1, there is no slot number printed.
  void printSelectedFactors(
      const boost::shared_ptr<gtsam::NonlinearFactor>& g,
      const size_t& slot = 0, const bool print_smart_factors = true,
      const bool print_point_plane_factors = true,
      const bool print_plane_priors = true,
      const bool print_point_priors = true,
      const bool print_linear_container_factors = true) const;

  /* ------------------------------------------------------------------------ */
  void printSelectedGraph(
      const gtsam::NonlinearFactorGraph& graph,
      const bool& print_smart_factors = true,
      const bool& print_point_plane_factors = true,
      const bool& print_plane_priors = true,
      const bool& print_point_priors = true,
      const bool& print_linear_container_factors = true) const;

  /// Debuggers.
  /* ------------------------------------------------------------------------ */
  void computeSmartFactorStatistics();

  /* ------------------------------------------------------------------------ */
  void computeSparsityStatistics();

  /* ------------------------------------------------------------------------ */
  // Debugging post optimization and estimate calculation.
  void postDebug(
      const std::chrono::high_resolution_clock::time_point& total_start_time,
      std::chrono::high_resolution_clock::time_point start_time);

  /* ------------------------------------------------------------------------ */
  // Reset state of debug info.
  void resetDebugInfo(DebugVioInfo* debug_info);

 public:
  /// Getters
  // Thread-safe methods, but also the returns are const, so no problems.
  inline const VioBackEndParams& getBackEndParams() const {
    return vio_params_;
  }
  inline const Pose3& getBPoseLeftCam() const { return B_Pose_leftCam_; }

  // TODO NOT THREAD-SAFE! Should add critical sections.
<<<<<<< HEAD
  inline ImuBias getLatestImuBias() const { return imu_bias_lkf_; }
  inline ImuBias getImuBiasPrevKf() const { return imu_bias_prev_kf_; }
  inline Vector3 getWVelBLkf() const { return W_Vel_B_lkf_; }
  inline Pose3 getWPoseBLkf() const { return W_Pose_B_lkf_; }
  inline gtsam::Matrix getStateCovarianceLkf() const {
    return state_covariance_lkf_;
  }
  inline int getCurrKfId() const { return curr_kf_id_; }
  inline gtsam::Values getState() const { return state_; }
  inline int getLandmarkCount() const { return landmark_count_; }
  inline DebugVioInfo getCurrentDebugVioInfo() const { return debug_info_; }
=======
  inline Timestamp getTimestampLkf() const {return timestamp_lkf_;}
  inline ImuBias getLatestImuBias() const {return imu_bias_lkf_;}
  inline ImuBias getImuBiasPrevKf() const {return imu_bias_prev_kf_;}
  inline Vector3 getWVelBLkf() const {return W_Vel_B_lkf_;}
  inline Pose3 getWPoseBLkf() const {return W_Pose_B_lkf_;}
  inline gtsam::Matrix getStateCovarianceLkf() const {return state_covariance_lkf_;}
  inline int getCurrKfId() const {return curr_kf_id_;}
  inline gtsam::Values getState() const {return state_;}
  inline int getLandmarkCount() const {return landmark_count_;}
  inline DebugVioInfo getCurrentDebugVioInfo() const {return debug_info_;}
>>>>>>> c7d98610

  // TODO This call is unsafe, as we are sending a reference to something that
  // will be modified by the backend thread.
  // TODO send this via the output payload...
  inline const gtsam::NonlinearFactorGraph& getFactorsUnsafe() const {
    return smoother_->getFactors();
  }

  /* ------------------------------------------------------------------------ */
  static ImuBias initImuBias(const ImuAccGyrS& accGyroRaw,
                             const Vector3& n_gravity);

<<<<<<< HEAD
 protected:
=======
  /* --------------------------------------------------------------------------
   */
  // Update initial visual states.
  //std::vector<gtsam::Pose3>
  //updateInitialVisualStates(const FrameId &last_initial_id);

protected:
>>>>>>> c7d98610
  // Raw, user-specified params.
  const VioBackEndParams vio_params_;

  // State estimates.
<<<<<<< HEAD
  ImuBias imu_bias_lkf_;  //!< Most recent bias estimate..
  Vector3 W_Vel_B_lkf_;   //!< Velocity of body at k-1 in world coordinates
  Pose3 W_Pose_B_lkf_;    //!< Body pose at at k-1 in world coordinates.
=======
  Timestamp timestamp_lkf_;
  ImuBias imu_bias_lkf_;       //!< Most recent bias estimate..
  Vector3 W_Vel_B_lkf_;  		   //!< Velocity of body at k-1 in world coordinates
  Pose3   W_Pose_B_lkf_;        //!< Body pose at at k-1 in world coordinates.
>>>>>>> c7d98610

  ImuBias imu_bias_prev_kf_;  //!< bias estimate at previous keyframe

  // State covariance. (initialize to zero)
  gtsam::Matrix state_covariance_lkf_ = gtsam::zeros(15, 15);

  // Vision params.
  gtsam::SmartStereoProjectionParams smart_factors_params_;
  gtsam::SharedNoiseModel smart_noise_;
  const Pose3 B_Pose_leftCam_;  // pose of the left camera wrt body
  const gtsam::Cal3_S2Stereo::shared_ptr
      stereo_cal_;  // stores calibration, baseline

  // State.
  gtsam::Values state_;  //!< current state of the system.

  // GTSAM:
  std::shared_ptr<Smoother> smoother_;

  // Values
  gtsam::Values new_values_;  //!< new states to be added

  // Factors.
  gtsam::NonlinearFactorGraph
      new_imu_prior_and_other_factors_;  //!< new factors to be added
  LandmarkIdSmartFactorMap
      new_smart_factors_;  //!< landmarkId -> {SmartFactorPtr}
  SmartFactorMap
      old_smart_factors_;  //!< landmarkId -> {SmartFactorPtr, SlotIndex}
  // if SlotIndex is -1, means that the factor has not been inserted yet in the
  // graph

  // Imu Bias update callback. To be called as soon as we have a new IMU bias
  // update so that the frontend performs preintegration with the newest bias.
  std::function<void(const ImuBias& imu_bias)> imu_bias_update_callback_;

  // Debug info.
  DebugVioInfo debug_info_;

  // To print smoother info, useful when looking for optimization bugs.
  bool debug_smoother_ = false;

  // Data:
  // TODO grows unbounded currently, but it should be limited to time horizon.
  FeatureTracks feature_tracks_;

  /// Counters.
  int last_kf_id_;
  // Id of current keyframe, increases from 0 to inf.
  int curr_kf_id_;

<<<<<<< HEAD
 private:
=======
protected:
>>>>>>> c7d98610
  // No motion factors settings.
  gtsam::SharedNoiseModel zero_velocity_prior_noise_;
  gtsam::SharedNoiseModel no_motion_prior_noise_;
  gtsam::SharedNoiseModel constant_velocity_prior_noise_;

  // Landmark count.
  int landmark_count_;

  // Flags.
  const int verbosity_;
  const bool log_output_ = {false};

  // Thread related members.
  std::atomic_bool shutdown_ = {false};
  std::atomic_bool is_thread_working_ = {false};
};

// Template implementations.
// TODO, should add in VioBackEnd_impl.h
/* -------------------------------------------------------------------------- */
template <class T>
bool VioBackEnd::getEstimateOfKey(const gtsam::Key& key, T* estimate) const {
  if (state_.exists(key)) {
    *CHECK_NOTNULL(estimate) = state_.at<T>(key);
    return true;
  }
  return false;
}

}  // namespace VIO
#endif /* VioBackEnd_H_ */<|MERGE_RESOLUTION|>--- conflicted
+++ resolved
@@ -40,13 +40,6 @@
 #include <gtsam/nonlinear/ISAM2.h>
 #include <gtsam/nonlinear/Marginals.h>
 #include <gtsam/nonlinear/NonlinearFactorGraph.h>
-<<<<<<< HEAD
-=======
-//#include <gtsam/nonlinear/GaussNewtonOptimizer.h>
-#include <gtsam/geometry/StereoCamera.h>
-#include <gtsam/geometry/StereoPoint2.h>
-#include <gtsam/slam/PriorFactor.h>
->>>>>>> c7d98610
 #include <gtsam/slam/BetweenFactor.h>
 #include <gtsam/slam/PriorFactor.h>
 #include <gtsam_unstable/nonlinear/BatchFixedLagSmoother.h>
@@ -246,11 +239,7 @@
   template <class T>
   bool getEstimateOfKey(const gtsam::Key& key, T* estimate) const;
 
-<<<<<<< HEAD
  private:
-=======
-protected:
->>>>>>> c7d98610
   /* ------------------------------------------------------------------------ */
   void addVisualInertialStateAndOptimize(
       const std::shared_ptr<VioBackEndInputPayload>& input);
@@ -435,7 +424,7 @@
   inline const Pose3& getBPoseLeftCam() const { return B_Pose_leftCam_; }
 
   // TODO NOT THREAD-SAFE! Should add critical sections.
-<<<<<<< HEAD
+  inline Timestamp getTimestampLkf() const {return timestamp_lkf_;}
   inline ImuBias getLatestImuBias() const { return imu_bias_lkf_; }
   inline ImuBias getImuBiasPrevKf() const { return imu_bias_prev_kf_; }
   inline Vector3 getWVelBLkf() const { return W_Vel_B_lkf_; }
@@ -447,18 +436,6 @@
   inline gtsam::Values getState() const { return state_; }
   inline int getLandmarkCount() const { return landmark_count_; }
   inline DebugVioInfo getCurrentDebugVioInfo() const { return debug_info_; }
-=======
-  inline Timestamp getTimestampLkf() const {return timestamp_lkf_;}
-  inline ImuBias getLatestImuBias() const {return imu_bias_lkf_;}
-  inline ImuBias getImuBiasPrevKf() const {return imu_bias_prev_kf_;}
-  inline Vector3 getWVelBLkf() const {return W_Vel_B_lkf_;}
-  inline Pose3 getWPoseBLkf() const {return W_Pose_B_lkf_;}
-  inline gtsam::Matrix getStateCovarianceLkf() const {return state_covariance_lkf_;}
-  inline int getCurrKfId() const {return curr_kf_id_;}
-  inline gtsam::Values getState() const {return state_;}
-  inline int getLandmarkCount() const {return landmark_count_;}
-  inline DebugVioInfo getCurrentDebugVioInfo() const {return debug_info_;}
->>>>>>> c7d98610
 
   // TODO This call is unsafe, as we are sending a reference to something that
   // will be modified by the backend thread.
@@ -471,31 +448,16 @@
   static ImuBias initImuBias(const ImuAccGyrS& accGyroRaw,
                              const Vector3& n_gravity);
 
-<<<<<<< HEAD
  protected:
-=======
-  /* --------------------------------------------------------------------------
-   */
-  // Update initial visual states.
-  //std::vector<gtsam::Pose3>
-  //updateInitialVisualStates(const FrameId &last_initial_id);
-
-protected:
->>>>>>> c7d98610
   // Raw, user-specified params.
   const VioBackEndParams vio_params_;
 
+  Timestamp timestamp_lkf_;
+
   // State estimates.
-<<<<<<< HEAD
   ImuBias imu_bias_lkf_;  //!< Most recent bias estimate..
   Vector3 W_Vel_B_lkf_;   //!< Velocity of body at k-1 in world coordinates
   Pose3 W_Pose_B_lkf_;    //!< Body pose at at k-1 in world coordinates.
-=======
-  Timestamp timestamp_lkf_;
-  ImuBias imu_bias_lkf_;       //!< Most recent bias estimate..
-  Vector3 W_Vel_B_lkf_;  		   //!< Velocity of body at k-1 in world coordinates
-  Pose3   W_Pose_B_lkf_;        //!< Body pose at at k-1 in world coordinates.
->>>>>>> c7d98610
 
   ImuBias imu_bias_prev_kf_;  //!< bias estimate at previous keyframe
 
@@ -547,11 +509,7 @@
   // Id of current keyframe, increases from 0 to inf.
   int curr_kf_id_;
 
-<<<<<<< HEAD
  private:
-=======
-protected:
->>>>>>> c7d98610
   // No motion factors settings.
   gtsam::SharedNoiseModel zero_velocity_prior_noise_;
   gtsam::SharedNoiseModel no_motion_prior_noise_;
