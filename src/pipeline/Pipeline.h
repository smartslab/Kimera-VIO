/* ----------------------------------------------------------------------------
 * Copyright 2017, Massachusetts Institute of Technology,
 * Cambridge, MA 02139
 * All Rights Reserved
 * Authors: Luca Carlone, et al. (see THANKS for the full author list)
 * See LICENSE for the license information
 * -------------------------------------------------------------------------- */

/**
 * @file   Pipeline.h
 * @brief  Implements VIO pipeline workflow.
 * @author Antoni Rosinol
 */

#pragma once

#include <stddef.h>
#include <atomic>
#include <cstdlib>  // for srand()
#include <memory>
#include <thread>
#include <utility>  // for make_pair
#include <vector>

#include "ETH_parser.h"
#include "FeatureSelector.h"
#include "LoggerMatlab.h"
#include "StereoImuSyncPacket.h"
#include "Visualizer3D.h"
#include "mesh/Mesher.h"
#include "pipeline/BufferControl.h"
#include "pipeline/ProcessControl.h"
#include "utils/ThreadsafeQueue.h"
<<<<<<< HEAD
=======
#include "initial/InitializationBackEnd-definitions.h"
>>>>>>> f243b2c9

namespace VIO {
// Forward-declare classes.
class VioBackEndParams;
class VioBackEnd;
class StereoVisionFrontEnd;

}  // namespace VIO

namespace VIO {
class Pipeline {
 public:
  Pipeline(ETHDatasetParser* dataset, const ImuParams& imu_params,
           bool parallel_run = true);

  ~Pipeline();

  // Main spin, runs the pipeline.
  SpinOutputContainer spin(const StereoImuSyncPacket& stereo_imu_sync_packet);

  // Run an endless loop until shutdown to visualize.
  void spinViz(bool parallel_run = true);

  // Spin the pipeline only once.
  void spinOnce(const StereoImuSyncPacket& stereo_imu_sync_packet);

  // TODO a parallel pipeline should always be able to run sequentially...
  void spinSequential();

  // Shutdown the pipeline once all data has been consumed.
  void shutdownWhenFinished();

  // Shutdown processing pipeline: stops and joins threads, stops queues.
  // And closes logfiles.
  void shutdown();

  // Resumes all queues
  void resume();

  // Return the mesher output queue for FUSES to process the mesh_2d and
  // mesh_3d to extract semantic information.
  ThreadsafeQueue<MesherOutputPayload>& getMesherOutputQueue() {
    return mesher_output_queue_;
  }

  gtsam::Vector3 getEstimatedVelocity() { return vio_backend_->getWVelBLkf(); }

  gtsam::Pose3 getEstimatedPose() { return vio_backend_->getWPoseBLkf(); }

  ImuBias getEstimatedBias() { return vio_backend_->getLatestImuBias(); }

<<<<<<< HEAD
  Timestamp getTimestamp() { return timestamp_lkf_; }
=======
  Timestamp getTimestamp() {
    return vio_backend_->getTimestampLkf();
  }
>>>>>>> f243b2c9

  gtsam::Matrix getEstimatedStateCovariance() {
    return vio_backend_->getStateCovarianceLkf();
  }

  DebugTrackerInfo getTrackerInfo() { return debug_tracker_info_; }

  inline void registerSemanticMeshSegmentationCallback(
      Mesher::Mesh3dVizPropertiesSetterCallback cb) {
    visualizer_.registerMesh3dVizProperties(cb);
  }

  SpinOutputContainer getSpinOutputContainer();

 private:
  // Initialize random seed for repeatability (only on the same machine).
  // TODO Still does not make RANSAC REPEATABLE across different machines.
  inline void setDeterministicPipeline() const { srand(0); }

  // Initialize pipeline with desired option (flag).
  bool initialize(const StereoImuSyncPacket& stereo_imu_sync_packet);

  // Check if necessary to re-initialize pipeline.
  void checkReInitialize(const StereoImuSyncPacket& stereo_imu_sync_packet);

  // Initialize pipeline from IMU or GT.
  bool initializeFromIMUorGT(const StereoImuSyncPacket &stereo_imu_sync_packet);

  // Initialize pipeline from online gravity alignment.
  bool initializeOnline(const StereoImuSyncPacket &stereo_imu_sync_packet);

<<<<<<< HEAD
  // Perform Bundle-Adjustment and initial gravity alignment
  bool bundleAdjustmentAndGravityAlignment(
                      const StereoImuSyncPacket &stereo_imu_sync_init,
                      const StereoFrame &stereo_frame_lkf,
                      gtsam::Vector3 *gyro_bias,
                      gtsam::Vector3 *g_iter_b0,
                      gtsam::Pose3 *init_pose);

=======
>>>>>>> f243b2c9
  // Initialize backend given external pose estimate (GT or OGA)
  // TODO(Sandro): Unify both functions below (init backend)
  bool initializeVioBackend(const StereoImuSyncPacket &stereo_imu_sync_packet,
                      std::shared_ptr<gtNavState> initial_state,
                      const StereoFrame &stereo_frame_lkf);

  // Initialize backend.
  /// @param: vio_backend: returns the backend initialized.
  /// @param: initial_state_gt: serves as input in case there is ground-truth
  /// available for the initial state and one wants to initialize the backend
  /// using this information. And also as output by returning the eventually
  /// used initial state (either grount-truth, or guessed from imu data).
  bool initBackend(std::unique_ptr<VioBackEnd>* vio_backend,
                   const gtsam::Pose3& B_Pose_camLrect,
                   const gtsam::Cal3_S2& left_undist_rect_cam_mat,
                   const double& baseline, const VioBackEndParams& vio_params,
                   std::shared_ptr<gtNavState>* initial_state_gt,
                   const Timestamp& timestamp_k, const ImuAccGyrS& imu_accgyr);
  // Displaying must be done in the main thread.
  void spinDisplayOnce(VisualizerOutputPayload& visualizer_output_payload);

  void processKeyframe(
      const StatusSmartStereoMeasurements& statusSmartStereoMeasurements,
      const StereoFrame& last_stereo_keyframe,
      const ImuFrontEnd::PreintegratedImuMeasurements& pim,
      const TrackingStatus& kf_tracking_status_stereo,
      const gtsam::Pose3& relative_pose_body_stereo);

  void processKeyframePop();

  void pushToMesherInputQueue(
      VioBackEnd::PointsWithIdMap* points_with_id_VIO,
      VioBackEnd::LmkIdToLmkTypeMap* lmk_id_to_lmk_type_map,
      const StereoFrame& last_stereo_keyframe);

  StatusSmartStereoMeasurements featureSelect(
      const VioFrontEndParams& tracker_params, const ETHDatasetParser& dataset,
      const Timestamp& timestamp_k, const Timestamp& timestamp_lkf,
      const gtsam::Pose3& W_Pose_Blkf, double* feature_selection_time,
      std::shared_ptr<StereoFrame>& stereoFrame_km1,
      const StatusSmartStereoMeasurements& smart_stereo_meas, int cur_kf_id,
      int save_image_selector, const gtsam::Matrix& curr_state_cov,
      const Frame& left_frame);

  // Launch different threads with processes.
  void launchThreads();

  // Launch frontend thread with process.
  void launchFrontendThread();

  // Launch remaining threads with processes.
  void launchRemainingThreads();

  // Shutdown processes and queues.
  void stopThreads();

  // Join threads to do a clean shutdown.
  void joinThreads();

  // Data provider.
  // TODO remove dataset_ from vio pipeline altogether!
  ETHDatasetParser* dataset_;

  // For bookkeeping
  Timestamp timestamp_lkf_;
  Timestamp timestamp_lkf_published_;

  // Init Vio parameter
  VioBackEndParamsConstPtr backend_params_;
  VioFrontEndParams frontend_params_;

  // TODO this should go to another class to avoid not having copy-ctor...
  // Frontend.
  std::unique_ptr<StereoVisionFrontEnd> vio_frontend_;
  FeatureSelector feature_selector_;

  // Debug information from frontend (this is the only going out)
  DebugTrackerInfo debug_tracker_info_;

  // Stereo vision frontend payloads.
  ThreadsafeQueue<StereoImuSyncPacket> stereo_frontend_input_queue_;
  ThreadsafeQueue<StereoFrontEndOutputPayload> stereo_frontend_output_queue_;

  // Online initialization frontend queue.
  ThreadsafeQueue<InitializationInputPayload> initialization_frontend_output_queue_;

  // Create VIO: class that implements estimation back-end.
  std::unique_ptr<VioBackEnd> vio_backend_;

  // Thread-safe queue for the backend.
  ThreadsafeQueue<VioBackEndInputPayload> backend_input_queue_;
  ThreadsafeQueue<VioBackEndOutputPayload> backend_output_queue_;

  // Set of planes in the scene.
  std::vector<Plane> planes_;

  // Logger class (stores data for matlab visualization).
  LoggerMatlab logger_;

  // Create class to build mesh.
  Mesher mesher_;

  // Thread-safe queue for the mesher.
  ThreadsafeQueue<MesherInputPayload> mesher_input_queue_;
  ThreadsafeQueue<MesherOutputPayload> mesher_output_queue_;

  // Visualization process.
  Visualizer3D visualizer_;

  // Thread-safe queue for the visualizer.
  ThreadsafeQueue<VisualizerInputPayload> visualizer_input_queue_;
  ThreadsafeQueue<VisualizerOutputPayload> visualizer_output_queue_;

  // High-level abstractions for workflow control.
  ProcessControl process_control_;
  BufferControl buffer_control_;

  // Shutdown switch to stop pipeline, threads, and queues.
  std::atomic_bool shutdown_ = {false};
  std::atomic_bool is_initialized_ = {false};
  std::atomic_bool is_launched_ = {false};
  int init_frame_id_;

  // Threads.
  std::unique_ptr<std::thread> stereo_frontend_thread_ = {nullptr};
  std::unique_ptr<std::thread> wrapped_thread_ = {nullptr};
  std::unique_ptr<std::thread> backend_thread_ = {nullptr};
  std::unique_ptr<std::thread> mesher_thread_ = {nullptr};
  // std::thread visualizer_thread_;

  bool parallel_run_;
};

}  // namespace VIO<|MERGE_RESOLUTION|>--- conflicted
+++ resolved
@@ -31,10 +31,7 @@
 #include "pipeline/BufferControl.h"
 #include "pipeline/ProcessControl.h"
 #include "utils/ThreadsafeQueue.h"
-<<<<<<< HEAD
-=======
 #include "initial/InitializationBackEnd-definitions.h"
->>>>>>> f243b2c9
 
 namespace VIO {
 // Forward-declare classes.
@@ -86,13 +83,9 @@
 
   ImuBias getEstimatedBias() { return vio_backend_->getLatestImuBias(); }
 
-<<<<<<< HEAD
-  Timestamp getTimestamp() { return timestamp_lkf_; }
-=======
   Timestamp getTimestamp() {
     return vio_backend_->getTimestampLkf();
   }
->>>>>>> f243b2c9
 
   gtsam::Matrix getEstimatedStateCovariance() {
     return vio_backend_->getStateCovarianceLkf();
@@ -124,17 +117,6 @@
   // Initialize pipeline from online gravity alignment.
   bool initializeOnline(const StereoImuSyncPacket &stereo_imu_sync_packet);
 
-<<<<<<< HEAD
-  // Perform Bundle-Adjustment and initial gravity alignment
-  bool bundleAdjustmentAndGravityAlignment(
-                      const StereoImuSyncPacket &stereo_imu_sync_init,
-                      const StereoFrame &stereo_frame_lkf,
-                      gtsam::Vector3 *gyro_bias,
-                      gtsam::Vector3 *g_iter_b0,
-                      gtsam::Pose3 *init_pose);
-
-=======
->>>>>>> f243b2c9
   // Initialize backend given external pose estimate (GT or OGA)
   // TODO(Sandro): Unify both functions below (init backend)
   bool initializeVioBackend(const StereoImuSyncPacket &stereo_imu_sync_packet,
