/* ----------------------------------------------------------------------------
 * Copyright 2017, Massachusetts Institute of Technology,
 * Cambridge, MA 02139
 * All Rights Reserved
 * Authors: Luca Carlone, et al. (see THANKS for the full author list)
 * See LICENSE for the license information
 * -------------------------------------------------------------------------- */

/**
 * @file   StereoVisionImuFrontend.cpp
 * @brief  Class describing a stereo tracker
 * @author Antoni Rosinol
 * @author Luca Carlone
 */

#include "kimera-vio/frontend/StereoVisionImuFrontend.h"

#include <gflags/gflags.h>
#include <glog/logging.h>

#include <gtsam/geometry/Rot3.h>

#include "kimera-vio/utils/Timer.h"
#include "kimera-vio/utils/UtilsNumerical.h"

DECLARE_bool(do_fine_imu_camera_temporal_sync);

namespace VIO {

StereoVisionImuFrontend::StereoVisionImuFrontend(
    const ImuParams& imu_params,
    const ImuBias& imu_initial_bias,
    const FrontendParams& frontend_params,
    const StereoCamera::ConstPtr& stereo_camera,
    DisplayQueue* display_queue,
    bool log_output,
    boost::optional<OdometryParams> odom_params)
    : VisionImuFrontend(imu_params,
                        imu_initial_bias,
                        display_queue,
                        log_output,
                        odom_params),
      stereoFrame_k_(nullptr),
      stereoFrame_km1_(nullptr),
      stereoFrame_lkf_(nullptr),
      keyframe_R_ref_frame_(gtsam::Rot3::identity()),
      feature_detector_(nullptr),
      frontend_params_(frontend_params),
      stereo_camera_(stereo_camera),
      stereo_matcher_(stereo_camera, frontend_params.stereo_matching_params_),
      output_images_path_(
          "./outputImages/") {  // Only for debugging and visualization.
  CHECK(stereo_camera_);

  feature_detector_ = VIO::make_unique<FeatureDetector>(
      frontend_params.feature_detector_params_);

  tracker_ = VIO::make_unique<Tracker>(frontend_params_.tracker_params_,
                                       stereo_camera_->getOriginalLeftCamera(),
                                       display_queue);

  if (VLOG_IS_ON(1)) tracker_->tracker_params_.print();
}

StereoVisionImuFrontend::~StereoVisionImuFrontend() {
  LOG(INFO) << "StereoVisionImuFrontend destructor called.";
}

StereoFrontendOutput::UniquePtr StereoVisionImuFrontend::bootstrapSpinStereo(
    StereoFrontendInputPayload::UniquePtr&& input) {
  // Initialize members of the Frontend
  processFirstStereoFrame(input->getStereoFrame());

  // Initialization done, set state to nominal
  frontend_state_ = FLAGS_do_fine_imu_camera_temporal_sync
                        ? FrontendState::InitialTimeAlignment
                        : FrontendState::Nominal;

  if (!FLAGS_do_fine_imu_camera_temporal_sync && odom_params_) {
    // we assume that the first frame is hardcoded to be a keyframe.
    // it's okay if world_NavState_odom_ is boost::none (it gets cached later)
    cacheExternalOdometry(input.get());
  }

  // Create mostly invalid output, to send the imu_acc_gyrs to the Backend.
  CHECK(stereoFrame_lkf_);

  if (FLAGS_do_fine_imu_camera_temporal_sync) {
    return nullptr;  // skip adding a frame to all downstream modules
  }

  return VIO::make_unique<StereoFrontendOutput>(
      stereoFrame_lkf_->isKeyframe(),
      nullptr,
      stereo_camera_->getBodyPoseLeftCamRect(),
      stereo_camera_->getBodyPoseRightCamRect(),
      *stereoFrame_lkf_,
      nullptr,
      input->getImuAccGyrs(),
      cv::Mat(),
      getTrackerInfo());
}

StereoFrontendOutput::UniquePtr StereoVisionImuFrontend::nominalSpinStereo(
    StereoFrontendInputPayload::UniquePtr&& input) {
  // For timing
  utils::StatsCollector timing_stats_frame_rate("VioFrontend Frame Rate [ms]");
  utils::StatsCollector timing_stats_keyframe_rate(
      "VioFrontend Keyframe Rate [ms]");
  auto start_time = utils::Timer::tic();

  // Get stereo info
  const StereoFrame& stereoFrame_k = input->getStereoFrame();
  const auto& k = stereoFrame_k.id_;
  VLOG(1) << "------------------- Processing frame k = " << k
          << "--------------------";

  ////////////////////////////// PROCESS IMU DATA //////////////////////////////

  // Print IMU data.
  if (VLOG_IS_ON(10)) input->print();

  // For k > 1
  // The preintegration btw frames is needed for RANSAC.
  // But note that we are using interpolated "fake" values when doing the preint
  // egration!! Should we remove them??
  // Actually, currently does not integrate fake interpolated meas as it does
  // not take the last measurement into account (although it takes its stamp
  // into account!!!).
  auto tic_full_preint = utils::Timer::tic();
  const ImuFrontend::PimPtr& pim = imu_frontend_->preintegrateImuMeasurements(
      input->getImuStamps(), input->getImuAccGyrs());
  CHECK(pim);

  auto full_preint_duration =
      utils::Timer::toc<std::chrono::microseconds>(tic_full_preint).count();
  // Don't add them because they are confusing
  // utils::StatsCollector stats_full_preint("IMU Preintegration Timing [us]");
  // stats_full_preint.AddSample(full_preint_duration);
  VLOG_IF(1, full_preint_duration != 0.0)
      << "Current IMU Preintegration frequency: " << 10e6 / full_preint_duration
      << " Hz. (" << full_preint_duration << " us).";

  // On the left camera rectified!!
  const gtsam::Rot3 body_Rot_cam =
      stereo_camera_->getBodyPoseLeftCamRect().rotation();
  const gtsam::Rot3 cam_Rot_body = body_Rot_cam.inverse();

  // Relative rotation of the left cam rectified from the last keyframe to the
  // curr frame. pim.deltaRij() corresponds to bodyLkf_R_bodyK_imu
  gtsam::Rot3 camLrectLkf_R_camLrectK_imu =
      cam_Rot_body * pim->deltaRij() * body_Rot_cam;

  if (VLOG_IS_ON(10)) {
    body_Rot_cam.print("Body_Rot_cam");
    camLrectLkf_R_camLrectK_imu.print("calLrectLkf_R_camLrectK_imu");
  }
  //////////////////////////////////////////////////////////////////////////////

  /////////////////////////////// TRACKING /////////////////////////////////////
  // Main function for tracking.
  // Rotation used in 1 and 2 point ransac.
  VLOG(10) << "Starting processStereoFrame...";
  cv::Mat feature_tracks;
  StatusStereoMeasurementsPtr status_stereo_measurements = processStereoFrame(
      stereoFrame_k, camLrectLkf_R_camLrectK_imu, &feature_tracks);

  CHECK(!stereoFrame_k_);  // processStereoFrame is setting this to nullptr!!!
  VLOG(10) << "Finished processStereoFrame.";
  //////////////////////////////////////////////////////////////////////////////

  if (VLOG_IS_ON(5))
    StereoVisionImuFrontend::printStatusStereoMeasurements(
        *status_stereo_measurements);

  if (stereoFrame_km1_->isKeyframe()) {
    // We got a keyframe!
    CHECK_EQ(stereoFrame_lkf_->timestamp_, stereoFrame_km1_->timestamp_);
    CHECK_EQ(stereoFrame_lkf_->id_, stereoFrame_km1_->id_);
    CHECK(!stereoFrame_k_);
    CHECK(stereoFrame_lkf_->isKeyframe());
    VLOG(1) << "Keyframe " << k
            << " with: " << status_stereo_measurements->second.size()
            << " smart measurements";

    ////////////////// DEBUG INFO FOR FRONT-END ////////////////////////////////
    if (logger_) {
      logger_->logFrontendStats(
          stereoFrame_lkf_->timestamp_,
          getTrackerInfo(),
          tracker_status_summary_,
          stereoFrame_km1_->left_frame_.getNrValidKeypoints());
      // Logger needs information in camera frame for evaluation
      logger_->logFrontendRansac(stereoFrame_lkf_->timestamp_,
                                 tracker_status_summary_.lkf_T_k_mono_,
                                 tracker_status_summary_.lkf_T_k_stereo_);
    }
    ////////////////////////////////////////////////////////////////////////////

    // Reset integration the later the better so that we give to the Backend
    // the most time possible to update the IMU bias.
    VLOG(10) << "Reset IMU preintegration with latest IMU bias.";
    imu_frontend_->resetIntegrationWithCachedBias();

    // Record keyframe rate timing
    timing_stats_keyframe_rate.AddSample(utils::Timer::toc(start_time).count());

    // Return the output of the Frontend for the others.
    // We have a keyframe, so We fill stereo_frame_lkf_ with the newest keyframe
    VLOG(2) << "Frontend output is a keyframe: pushing to output callbacks.";
    return VIO::make_unique<StereoFrontendOutput>(
        frontend_state_ == FrontendState::Nominal,
        status_stereo_measurements,
        stereo_camera_->getBodyPoseLeftCamRect(),
        stereo_camera_->getBodyPoseRightCamRect(),
        *stereoFrame_lkf_,
        pim,
        input->getImuAccGyrs(),
        feature_tracks,
        getTrackerInfo(),
        getExternalOdometryRelativeBodyPose(input.get()),
        getExternalOdometryWorldVelocity(input.get()));
  } else {
    // Record frame rate timing
    timing_stats_frame_rate.AddSample(utils::Timer::toc(start_time).count());

    // TODO(nathan) unify returning output packets
    // We don't have a keyframe, so instead we forward the newest frame in this
    // packet for use in the temporal calibration (if enabled)
    VLOG(2) << "Frontend output is not a keyframe. Skipping output queue push.";
    return VIO::make_unique<StereoFrontendOutput>(
        false,
        status_stereo_measurements,
        stereo_camera_->getBodyPoseLeftCamRect(),
        stereo_camera_->getBodyPoseRightCamRect(),
        *stereoFrame_km1_,
        pim,
        input->getImuAccGyrs(),
        feature_tracks,
        getTrackerInfo());
  }
}

/* -------------------------------------------------------------------------- */
// TODO this can be greatly improved, but we need to get rid of global variables
// stereoFrame_km1_, stereoFrame_lkf_, stereoFrame_k_, etc...
void StereoVisionImuFrontend::processFirstStereoFrame(
    const StereoFrame& firstFrame) {
  VLOG(2) << "Processing first stereo frame \n";
  stereoFrame_k_ =
      std::make_shared<StereoFrame>(firstFrame);  // TODO this can be optimized!
  stereoFrame_k_->setIsKeyframe(true);
  last_keyframe_timestamp_ = stereoFrame_k_->timestamp_;

  // Tracking is based on left frame.
  Frame* left_frame = &stereoFrame_k_->left_frame_;
  CHECK_EQ(left_frame->keypoints_.size(), 0)
      << "Keypoints already present in first frame: please do not extract"
         " keypoints manually";

  // Perform feature detection.
  CHECK(feature_detector_);
  feature_detector_->featureDetection(left_frame, stereo_camera_->getR1());

  // Get 3D points via stereo.
  stereo_matcher_.sparseStereoReconstruction(stereoFrame_k_.get());

  // Prepare for next iteration.
  stereoFrame_km1_ = stereoFrame_k_;
  stereoFrame_lkf_ = stereoFrame_k_;
  stereoFrame_k_.reset();
  ++frame_count_;

  ///////////////////////////// IMU Frontend ///////////////////////////////////
  // Initialize IMU Frontend.
  imu_frontend_->resetIntegrationWithCachedBias();
}

/* -------------------------------------------------------------------------- */
// Frontend WORKHORSE
// THIS FUNCTION CAN BE GREATLY OPTIMIZED
// TODO(marcus): const ref cur_frame mutable members are modified! label is
// misleading
StatusStereoMeasurementsPtr StereoVisionImuFrontend::processStereoFrame(
    const StereoFrame& cur_frame,
    const gtsam::Rot3& keyframe_R_cur_frame,
    cv::Mat* feature_tracks) {
  CHECK(tracker_);
  VLOG(2) << "===================================================\n"
          << "Frame number: " << frame_count_ << " at time "
          << cur_frame.timestamp_ << " empirical framerate (sec): "
          << UtilsNumerical::NsecToSec(cur_frame.timestamp_ -
                                       stereoFrame_km1_->timestamp_)
          << " (timestamp diff: "
          << cur_frame.timestamp_ - stereoFrame_km1_->timestamp_ << ")";
  auto start_time = utils::Timer::tic();

  // TODO this copies the stereo frame!!
  stereoFrame_k_ = std::make_shared<StereoFrame>(cur_frame);
  Frame* left_frame_k = &stereoFrame_k_->left_frame_;

  /////////////////////// MONO TRACKING ////////////////////////////////////////
  VLOG(2) << "Starting feature tracking...";
  // We need to use the frame to frame rotation.
  gtsam::Rot3 ref_frame_R_cur_frame =
      keyframe_R_ref_frame_.inverse().compose(keyframe_R_cur_frame);
  tracker_->featureTracking(&stereoFrame_km1_->left_frame_,
                            left_frame_k,
                            ref_frame_R_cur_frame,
                            frontend_params_.feature_detector_params_,
                            stereo_camera_->getR1());
  if (feature_tracks) {
    // TODO(Toni): these feature tracks are not outlier rejected...
    // TODO(Toni): this image should already be computed and inside the
    // display_queue
    // if it is sent to the tracker.
    *feature_tracks = tracker_->getTrackerImage(stereoFrame_lkf_->left_frame_,
                                                stereoFrame_k_->left_frame_);
  }
  VLOG(2) << "Finished feature tracking.";
  //////////////////////////////////////////////////////////////////////////////

  // Not tracking at all in this phase.
  tracker_status_summary_.kfTrackingStatus_mono_ = TrackingStatus::INVALID;
  tracker_status_summary_.kfTrackingStatus_stereo_ = TrackingStatus::INVALID;

  // This will be the info we actually care about
  StereoMeasurements smart_stereo_measurements;

  const bool max_time_elapsed =
      stereoFrame_k_->timestamp_ - last_keyframe_timestamp_ >=
      frontend_params_.intra_keyframe_time_ns_;
  const size_t& nr_valid_features = left_frame_k->getNrValidKeypoints();
  const bool nr_features_low =
      nr_valid_features <= frontend_params_.min_number_features_;

  // Also if the user requires the keyframe to be enforced
  LOG_IF(WARNING, stereoFrame_k_->isKeyframe()) << "User enforced keyframe!";
  // If max time elaspsed and not able to track feature -> create new keyframe
  if (max_time_elapsed || nr_features_low || stereoFrame_k_->isKeyframe()) {
    ++keyframe_count_;  // mainly for debugging

    VLOG(2) << "Keyframe after [s]: "
            << UtilsNumerical::NsecToSec(stereoFrame_k_->timestamp_ -
                                         last_keyframe_timestamp_);

    VLOG_IF(2, max_time_elapsed) << "Keyframe reason: max time elapsed.";
    VLOG_IF(2, nr_features_low)
        << "Keyframe reason: low nr of features (" << nr_valid_features << " < "
        << frontend_params_.min_number_features_ << ").";

    double sparse_stereo_time = 0;
    if (frontend_params_.useRANSAC_) {
      // MONO geometric outlier rejection
      TrackingStatusPose status_pose_mono;
      Frame* left_frame_lkf = &stereoFrame_lkf_->left_frame_;
      outlierRejectionMono(keyframe_R_cur_frame,
                           left_frame_lkf,
                           left_frame_k,
                           &status_pose_mono);
      tracker_status_summary_.kfTrackingStatus_mono_ = status_pose_mono.first;
      if (status_pose_mono.first == TrackingStatus::VALID) {
        tracker_status_summary_.lkf_T_k_mono_ = status_pose_mono.second;
      }

      // STEREO geometric outlier rejection
      // get 3D points via stereo
      start_time = utils::Timer::tic();
      stereo_matcher_.sparseStereoReconstruction(stereoFrame_k_.get());
      sparse_stereo_time = utils::Timer::toc(start_time).count();

      TrackingStatusPose status_pose_stereo;
      if (frontend_params_.use_stereo_tracking_) {
        outlierRejectionStereo(keyframe_R_cur_frame,
                               stereoFrame_lkf_,
                               stereoFrame_k_,
                               &status_pose_stereo);
        tracker_status_summary_.kfTrackingStatus_stereo_ =
            status_pose_stereo.first;

        if (status_pose_stereo.first == TrackingStatus::VALID) {
          tracker_status_summary_.lkf_T_k_stereo_ = status_pose_stereo.second;
        }
      } else {
        status_pose_stereo.first = TrackingStatus::INVALID;
        status_pose_stereo.second = gtsam::Pose3::identity();
        tracker_status_summary_.kfTrackingStatus_stereo_ =
            TrackingStatus::INVALID;
      }

      // TODO(Toni): add this to Mono, or even base class VisionImuFrontend
<<<<<<< HEAD
      if (frontend_params_.use_pnp_tracking_) {
=======
      if (tracker_->tracker_params_.use_pnp_tracking_) {
>>>>>>> 09bfa879
        gtsam::Pose3 best_absolute_pose;
        std::vector<int> inliers;
        if (tracker_->pnp(*stereoFrame_k_, &best_absolute_pose, &inliers) &&
            inliers.size() > tracker_->tracker_params_.min_pnp_inliers_) {
<<<<<<< HEAD
          tracker_status_summary_.tracking_status_pnp_ = TrackingStatus::VALID;
=======
          tracker_status_summary_.kfTracking_status_pnp_ = TrackingStatus::VALID;
>>>>>>> 09bfa879
          LOG(WARNING) << "PnP tracking success:\n"
                       << "- # inliers: " << inliers.size() << '\n'
                       << "- # outliers: "
                       << stereoFrame_k_->keypoints_3d_.size() - inliers.size()
                       << '\n'
                       << "Total: " << stereoFrame_k_->keypoints_3d_.size();
        } else {
          LOG(ERROR) << "PnP tracking failed...\n"
                     << "- # inliers: " << inliers.size() << '\n'
                     << "- # outliers: "
                     << stereoFrame_k_->keypoints_3d_.size() - inliers.size()
                     << '\n'
                     << "Total: " << stereoFrame_k_->keypoints_3d_.size();
<<<<<<< HEAD
          tracker_status_summary_.tracking_status_pnp_ =
=======
          tracker_status_summary_.kfTracking_status_pnp_ =
>>>>>>> 09bfa879
              TrackingStatus::FEW_MATCHES;
        }
        tracker_status_summary_.W_T_k_pnp_ = best_absolute_pose;
        // TODO(Toni): remove outliers from the tracking?
      } else {
<<<<<<< HEAD
        tracker_status_summary_.tracking_status_pnp_ = TrackingStatus::INVALID;
=======
        tracker_status_summary_.kfTracking_status_pnp_ = TrackingStatus::INVALID;
>>>>>>> 09bfa879
        tracker_status_summary_.W_T_k_pnp_ = gtsam::Pose3::identity();
      }

    } else {
      tracker_status_summary_.kfTrackingStatus_mono_ = TrackingStatus::DISABLED;
      tracker_status_summary_.kfTrackingStatus_stereo_ =
          TrackingStatus::DISABLED;
    }

    if (VLOG_IS_ON(2)) {
      printTrackingStatus(tracker_status_summary_.kfTrackingStatus_mono_,
                          "mono");
      printTrackingStatus(tracker_status_summary_.kfTrackingStatus_stereo_,
                          "stereo");
    }

    // If its been long enough, make it a keyframe
    last_keyframe_timestamp_ = stereoFrame_k_->timestamp_;
    stereoFrame_k_->setIsKeyframe(true);

    // Perform feature detection (note: this must be after RANSAC,
    // since if we discard more features, we need to extract more)
    CHECK(feature_detector_);
    feature_detector_->featureDetection(left_frame_k, stereo_camera_->getR1());

    // Get 3D points via stereo, including newly extracted
    // (this might be only for the visualization).
    start_time = utils::Timer::tic();
    stereo_matcher_.sparseStereoReconstruction(stereoFrame_k_.get());
    sparse_stereo_time += utils::Timer::toc(start_time).count();

    // Log images if needed.
    if (logger_ &&
        (FLAGS_visualize_frontend_images || FLAGS_save_frontend_images)) {
      if (FLAGS_log_feature_tracks) sendFeatureTracksToLogger();
      if (FLAGS_log_mono_tracking_images) sendStereoMatchesToLogger();
      if (FLAGS_log_stereo_matching_images) sendMonoTrackingToLogger();
    }
    if (display_queue_ && FLAGS_visualize_feature_tracks) {
      displayImage(stereoFrame_k_->timestamp_,
                   "feature_tracks",
                   tracker_->getTrackerImage(stereoFrame_lkf_->left_frame_,
                                             stereoFrame_k_->left_frame_),
                   display_queue_);
    }

    // Populate statistics.
    stereoFrame_k_->checkStatusRightKeypoints(&tracker_->debug_info_);

    // Move on.
    stereoFrame_lkf_ = stereoFrame_k_;

    // Get relevant info for keyframe.
    start_time = utils::Timer::tic();
    getSmartStereoMeasurements(stereoFrame_k_, &smart_stereo_measurements);
    double get_smart_stereo_meas_time = utils::Timer::toc(start_time).count();

    VLOG(2) << "timeSparseStereo: " << sparse_stereo_time << '\n'
            << "timeGetMeasurements: " << get_smart_stereo_meas_time;
  } else {
    CHECK_EQ(smart_stereo_measurements.size(), 0u);
    stereoFrame_k_->setIsKeyframe(false);
  }

  // Update keyframe to reference frame for next iteration.
  if (stereoFrame_k_->isKeyframe()) {
    // Reset relative rotation if we have a keyframe.
    keyframe_R_ref_frame_ = gtsam::Rot3::identity();
  } else {
    // Update rotation from keyframe to next iteration reference frame (aka
    // cur_frame in current iteration).
    keyframe_R_ref_frame_ = keyframe_R_cur_frame;
  }

  // Reset frames.
  stereoFrame_km1_ = stereoFrame_k_;
  stereoFrame_k_.reset();
  ++frame_count_;
  return std::make_shared<StatusStereoMeasurements>(
      std::make_pair(tracker_status_summary_,
                     // TODO(Toni): please, fix this, don't use std::pair...
                     // copies, manyyyy copies: actually thousands of copies...
                     smart_stereo_measurements));
}

/* -------------------------------------------------------------------------- */
void StereoVisionImuFrontend::outlierRejectionStereo(
    const gtsam::Rot3& calLrectLkf_R_camLrectKf_imu,
    const StereoFrame::Ptr& left_frame_lkf,
    const StereoFrame::Ptr& left_frame_k,
    TrackingStatusPose* status_pose_stereo) {
  CHECK(left_frame_lkf);
  CHECK(left_frame_k);
  CHECK(tracker_);
  CHECK_NOTNULL(status_pose_stereo);

  gtsam::Matrix infoMatStereoTranslation = gtsam::Matrix3::Zero();
  if (tracker_->tracker_params_.ransac_use_1point_stereo_ &&
      !calLrectLkf_R_camLrectKf_imu.equals(gtsam::Rot3::identity()) &&
      !force_53point_ransac_ &&
      frontend_state_ != FrontendState::InitialTimeAlignment) {
    // 1-point RANSAC.
    std::tie(*status_pose_stereo, infoMatStereoTranslation) =
        tracker_->geometricOutlierRejection3d3dGivenRotation(
            *stereoFrame_lkf_,
            *stereoFrame_k_,
            stereo_camera_,
            calLrectLkf_R_camLrectKf_imu);
  } else {
    // 3-point RANSAC.
    *status_pose_stereo = tracker_->geometricOutlierRejection3d3d(
        stereoFrame_lkf_.get(), stereoFrame_k_.get());
    LOG_IF(WARNING, force_53point_ransac_) << "3-point RANSAC was enforced!";
  }

  tracker_status_summary_.infoMatStereoTranslation_ = infoMatStereoTranslation;
}

/* -------------------------------------------------------------------------- */
// TODO(Toni): THIS FUNCTION CAN BE GREATLY OPTIMIZED...
void StereoVisionImuFrontend::getSmartStereoMeasurements(
    const StereoFrame::Ptr& stereoFrame_kf,
    StereoMeasurements* smart_stereo_measurements) const {
  // Sanity check first.
  CHECK(tracker_);
  CHECK_NOTNULL(smart_stereo_measurements);
  CHECK(stereoFrame_kf->isRectified())
      << "getSmartStereoMeasurements: stereo pair is not rectified";
  // Checks dimensionality of the feature vectors.
  stereoFrame_kf->checkStereoFrame();

  // Extract relevant info from the stereo frame:
  // essentially the landmark if and the left/right pixel measurements.
  const LandmarkIds& landmarkId_kf = stereoFrame_kf->left_frame_.landmarks_;
  const StatusKeypointsCV& leftKeypoints =
      stereoFrame_kf->left_keypoints_rectified_;
  const StatusKeypointsCV& rightKeypoints =
      stereoFrame_kf->right_keypoints_rectified_;

  // Pack information in landmark structure.
  smart_stereo_measurements->clear();
  smart_stereo_measurements->reserve(landmarkId_kf.size());
  for (size_t i = 0; i < landmarkId_kf.size(); ++i) {
    if (landmarkId_kf.at(i) == -1) {
      continue;  // skip invalid points
    }

    // TODO implicit conversion float to double increases floating-point
    // precision!
    const double& uL = leftKeypoints.at(i).second.x;
    const double& v = leftKeypoints.at(i).second.y;
    // Initialize to missing pixel information.
    double uR = std::numeric_limits<double>::quiet_NaN();
    if (!frontend_params_.use_stereo_tracking_) {
      LOG_EVERY_N(WARNING, 10) << "Dropping stereo information! (set "
                                  "use_stereo_tracking_ = true to use it)";
    }
    if (frontend_params_.use_stereo_tracking_ &&
        rightKeypoints.at(i).first == KeypointStatus::VALID) {
      // TODO implicit conversion float to double increases floating-point
      // precision!
      uR = rightKeypoints.at(i).second.x;
    }
    smart_stereo_measurements->push_back(
        std::make_pair(landmarkId_kf[i], gtsam::StereoPoint2(uL, uR, v)));
  }
}

/* -------------------------------------------------------------------------- */
void StereoVisionImuFrontend::sendFeatureTracksToLogger() const {
  CHECK(tracker_);
  const Frame& left_frame_k(stereoFrame_k_->left_frame_);
  cv::Mat img_left =
      tracker_->getTrackerImage(stereoFrame_lkf_->left_frame_, left_frame_k);

  logger_->logFrontendImg(left_frame_k.id_,
                          img_left,
                          "monoFeatureTracksLeft",
                          "/monoFeatureTracksLeftImg/",
                          FLAGS_visualize_frontend_images,
                          FLAGS_save_frontend_images);
}

/* -------------------------------------------------------------------------- */
void StereoVisionImuFrontend::sendStereoMatchesToLogger() const {
  CHECK(tracker_);
  // Draw the matchings: assumes that keypoints in the left and right keyframe
  // are ordered in the same way
  const Frame& left_frame_k(stereoFrame_k_->left_frame_);
  const Frame& right_frame_k(stereoFrame_k_->right_frame_);

  cv::Mat img_left =
      tracker_->getTrackerImage(stereoFrame_lkf_->left_frame_, left_frame_k);

  if ((left_frame_k.img_.cols != right_frame_k.img_.cols) ||
      (left_frame_k.img_.rows != right_frame_k.img_.rows)) {
    LOG(FATAL) << "sendStereoMatchesToLogger: image dimension mismatch!";
  }

  cv::Mat img_right;
  right_frame_k.img_.copyTo(img_right);
  // stereoFrame_k_->keypoints_depth_

  DMatchVec matches;
  const StatusKeypointsCV& right_status_keypoints =
      stereoFrame_k_->right_keypoints_rectified_;
  if (left_frame_k.keypoints_.size() == right_frame_k.keypoints_.size()) {
    for (size_t i = 0; i < left_frame_k.keypoints_.size(); i++) {
      if (left_frame_k.landmarks_[i] != -1 &&
          right_status_keypoints[i].first == KeypointStatus::VALID) {
        matches.push_back(cv::DMatch(i, i, 0));
      }
    }
  } else {
    VLOG(10) << "No matches to show, since we did not compute keypoints "
                "in right frame.";
  }

  //############################################################################
  // Plot matches.
  cv::Mat img_left_right =
      UtilsOpenCV::DrawCornersMatches(img_left,
                                      left_frame_k.keypoints_,
                                      img_right,
                                      right_frame_k.keypoints_,
                                      matches,
                                      false);  // true: random color
  cv::putText(img_left_right,
              "S:" + std::to_string(keyframe_count_),
              KeypointCV(10, 15),
              CV_FONT_HERSHEY_COMPLEX,
              0.6,
              cv::Scalar(0, 255, 0));

  logger_->logFrontendImg(left_frame_k.id_,
                          img_left_right,
                          "stereoMatchingUnrectified",
                          "/stereoMatchingUnrectifiedImg/",
                          FLAGS_visualize_frontend_images,
                          FLAGS_save_frontend_images);
  //############################################################################

  // Display rectified, plot matches.
  static constexpr bool kUseRandomColor = false;
  cv::Mat img_left_right_rectified = UtilsOpenCV::DrawCornersMatches(
      stereoFrame_k_->getLeftImgRectified(),
      stereoFrame_k_->left_keypoints_rectified_,
      stereoFrame_k_->getRightImgRectified(),
      stereoFrame_k_->right_keypoints_rectified_,
      matches,
      kUseRandomColor);
  cv::putText(img_left_right_rectified,
              "S(Rect):" + std::to_string(keyframe_count_),
              KeypointCV(10, 15),
              CV_FONT_HERSHEY_COMPLEX,
              0.6,
              cv::Scalar(0, 255, 0));

  logger_->logFrontendImg(left_frame_k.id_,
                          img_left_right_rectified,
                          "stereoMatchingRectified",
                          "/stereoMatchingRectifiedImg/",
                          FLAGS_visualize_frontend_images,
                          FLAGS_save_frontend_images);
}

/* -------------------------------------------------------------------------- */
void StereoVisionImuFrontend::sendMonoTrackingToLogger() const {
  const Frame& cur_left_frame = stereoFrame_k_->left_frame_;
  const Frame& ref_left_frame = stereoFrame_lkf_->left_frame_;

  // Find keypoint matches.
  DMatchVec matches;
  for (size_t i = 0; i < cur_left_frame.keypoints_.size(); ++i) {
    if (cur_left_frame.landmarks_.at(i) != -1) {  // if landmark is valid
      auto it = find(ref_left_frame.landmarks_.begin(),
                     ref_left_frame.landmarks_.end(),
                     cur_left_frame.landmarks_.at(i));
      if (it != ref_left_frame.landmarks_.end()) {  // if landmark was found
        int nPos = std::distance(ref_left_frame.landmarks_.begin(), it);
        matches.push_back(cv::DMatch(nPos, i, 0));
      }
    }
  }
  //############################################################################

  // Plot matches.
  cv::Mat img_left_lkf_kf =
      UtilsOpenCV::DrawCornersMatches(ref_left_frame.img_,
                                      ref_left_frame.keypoints_,
                                      cur_left_frame.img_,
                                      cur_left_frame.keypoints_,
                                      matches,
                                      false);  // true: random color
  cv::putText(img_left_lkf_kf,
              "M:" + std::to_string(keyframe_count_ - 1) + "-" +
                  std::to_string(keyframe_count_),
              KeypointCV(10, 15),
              CV_FONT_HERSHEY_COMPLEX,
              0.6,
              cv::Scalar(0, 255, 0));

  logger_->logFrontendImg(cur_left_frame.id_,
                          img_left_lkf_kf,
                          "monoTrackingUnrectified",
                          "/monoTrackingUnrectifiedImg/",
                          FLAGS_visualize_frontend_images,
                          FLAGS_save_frontend_images);
  //############################################################################

  // Display rectified, plot matches.
  static constexpr bool kUseRandomColor = false;
  cv::Mat img_left_lkf_kf_rectified = StereoFrame::drawCornersMatches(
      *stereoFrame_lkf_, *stereoFrame_k_, matches, kUseRandomColor);
  cv::putText(img_left_lkf_kf_rectified,
              "M(Rect):" + std::to_string(keyframe_count_ - 1) + "-" +
                  std::to_string(keyframe_count_),
              KeypointCV(10, 15),
              CV_FONT_HERSHEY_COMPLEX,
              0.6,
              cv::Scalar(0, 255, 0));

  logger_->logFrontendImg(cur_left_frame.id_,
                          img_left_lkf_kf_rectified,
                          "monoTrackingRectified",
                          "/monoTrackingRectifiedImg/",
                          FLAGS_visualize_frontend_images,
                          FLAGS_save_frontend_images);
  // TODO Visualization must be done in the main thread.
}

/* -------------------------------------------------------------------------- */
// return relative pose between last (lkf) and current keyframe (k) - MONO
// RANSAC
gtsam::Pose3 StereoVisionImuFrontend::getRelativePoseBodyMono() const {
  // lkfBody_T_kBody = lkfBody_T_lkfCamera *  lkfCamera_T_kCamera_ *
  // kCamera_T_kBody = body_Pose_cam_ * lkf_T_k_mono_ * body_Pose_cam_^-1
  gtsam::Pose3 body_Pose_cam_ =
      stereo_camera_->getBodyPoseLeftCamRect();  // of the left camera!!
  return body_Pose_cam_ * tracker_status_summary_.lkf_T_k_mono_ *
         body_Pose_cam_.inverse();
}

/* -------------------------------------------------------------------------- */
// return relative pose between last (lkf) and current keyframe (k) - STEREO
// RANSAC
gtsam::Pose3 StereoVisionImuFrontend::getRelativePoseBodyStereo() const {
  gtsam::Pose3 body_Pose_cam_ =
      stereo_camera_->getBodyPoseLeftCamRect();  // of the left camera!!
  return body_Pose_cam_ * tracker_status_summary_.lkf_T_k_stereo_ *
         body_Pose_cam_.inverse();
}

/* ------------------------------------------------------------------------ */
// Static function to display output of stereo tracker
void StereoVisionImuFrontend::printStatusStereoMeasurements(
    const StatusStereoMeasurements& statusStereoMeasurements) {
  LOG(INFO) << " SmartStereoMeasurements with status:";
  printTrackingStatus(statusStereoMeasurements.first.kfTrackingStatus_mono_,
                      "mono");
  printTrackingStatus(statusStereoMeasurements.first.kfTrackingStatus_stereo_,
                      "stereo");
  LOG(INFO) << " stereo points:";
  const StereoMeasurements& smartStereoMeas = statusStereoMeasurements.second;
  for (const auto& smart_stereo_meas : smartStereoMeas) {
    std::cout << " " << smart_stereo_meas.second << " ";
  }
  std::cout << std::endl;
}

}  // namespace VIO<|MERGE_RESOLUTION|>--- conflicted
+++ resolved
@@ -389,20 +389,12 @@
       }
 
       // TODO(Toni): add this to Mono, or even base class VisionImuFrontend
-<<<<<<< HEAD
       if (frontend_params_.use_pnp_tracking_) {
-=======
-      if (tracker_->tracker_params_.use_pnp_tracking_) {
->>>>>>> 09bfa879
         gtsam::Pose3 best_absolute_pose;
         std::vector<int> inliers;
         if (tracker_->pnp(*stereoFrame_k_, &best_absolute_pose, &inliers) &&
             inliers.size() > tracker_->tracker_params_.min_pnp_inliers_) {
-<<<<<<< HEAD
-          tracker_status_summary_.tracking_status_pnp_ = TrackingStatus::VALID;
-=======
           tracker_status_summary_.kfTracking_status_pnp_ = TrackingStatus::VALID;
->>>>>>> 09bfa879
           LOG(WARNING) << "PnP tracking success:\n"
                        << "- # inliers: " << inliers.size() << '\n'
                        << "- # outliers: "
@@ -416,21 +408,13 @@
                      << stereoFrame_k_->keypoints_3d_.size() - inliers.size()
                      << '\n'
                      << "Total: " << stereoFrame_k_->keypoints_3d_.size();
-<<<<<<< HEAD
-          tracker_status_summary_.tracking_status_pnp_ =
-=======
           tracker_status_summary_.kfTracking_status_pnp_ =
->>>>>>> 09bfa879
               TrackingStatus::FEW_MATCHES;
         }
         tracker_status_summary_.W_T_k_pnp_ = best_absolute_pose;
         // TODO(Toni): remove outliers from the tracking?
       } else {
-<<<<<<< HEAD
-        tracker_status_summary_.tracking_status_pnp_ = TrackingStatus::INVALID;
-=======
         tracker_status_summary_.kfTracking_status_pnp_ = TrackingStatus::INVALID;
->>>>>>> 09bfa879
         tracker_status_summary_.W_T_k_pnp_ = gtsam::Pose3::identity();
       }
 
