--- conflicted
+++ resolved
@@ -34,11 +34,7 @@
 namespace VIO {
 
 Tracker::Tracker(const FrontendParams& tracker_params,
-<<<<<<< HEAD
                  const Camera::Ptr& camera,
-=======
-                 const StereoCamera::ConstPtr& stereo_camera,
->>>>>>> 2504d55f
                  DisplayQueue* display_queue)
     : landmark_count_(0),
       tracker_params_(tracker_params),
@@ -280,7 +276,7 @@
     Frame* ref_frame,
     Frame* cur_frame,
     const gtsam::Rot3& R,
-    VIO::StereoCamera::Ptr stereo_camera) {
+    VIO::StereoCamera::ConstPtr stereo_camera) {
   CHECK_NOTNULL(ref_frame);
   CHECK_NOTNULL(cur_frame);
 
@@ -426,7 +422,7 @@
 Tracker::geometricOutlierRejectionStereoGivenRotation(
     StereoFrame& ref_stereoFrame,
     StereoFrame& cur_stereoFrame,
-    VIO::StereoCamera::Ptr stereo_camera,
+    VIO::StereoCamera::ConstPtr stereo_camera,
     const gtsam::Rot3& R) {
   auto start_time_tic = utils::Timer::tic();
 
