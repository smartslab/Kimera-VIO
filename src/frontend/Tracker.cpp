/**
 * @file   Tracker.cpp
 * @brief  Class describing temporal tracking
 * @author Antoni Rosinol
 * @author Luca Carlone
 */

#include "kimera-vio/frontend/Tracker.h"

#include <time.h>
#include <algorithm>   // for sort
#include <functional>  // for less<>
#include <map>         // for map<>
#include <memory>      // for shared_ptr<>
#include <string>
#include <utility>  // for pair<>
#include <vector>   // for vector<>

#include <boost/shared_ptr.hpp>  // used for opengv

#include <opencv2/features2d/features2d.hpp>
#include <opencv2/imgproc/imgproc.hpp>

#include <opengv/absolute_pose/methods.hpp>

#include "kimera-vio/frontend/UndistorterRectifier.h"
#include "kimera-vio/frontend/optical-flow/OpticalFlowPredictorFactory.h"
#include "kimera-vio/utils/Timer.h"
#include "kimera-vio/utils/UtilsOpenCV.h"
#include "kimera-vio/visualizer/Display-definitions.h"

DEFINE_bool(visualize_feature_predictions,
            false,
            "Visualizes feature tracks and predicted keypoints given rotation "
            "from IMU.");

namespace VIO {

Tracker::Tracker(const FrontendParams& tracker_params,
                 const Camera::ConstPtr& camera,
                 DisplayQueue* display_queue)
    : landmark_count_(0),
      tracker_params_(tracker_params),
      camera_(camera),
      // Only for debugging and visualization:
      optical_flow_predictor_(nullptr),
      display_queue_(display_queue),
      output_images_path_("./outputImages/") {
  // Create the optical flow prediction module
  optical_flow_predictor_ =
      OpticalFlowPredictorFactory::makeOpticalFlowPredictor(
          tracker_params_.optical_flow_predictor_type_,
          camera_->getCamParams().K_,
          camera_->getCamParams().image_size_);

  // Setup Mono Ransac
  mono_ransac_.threshold_ = tracker_params_.ransac_threshold_mono_;
  mono_ransac_.max_iterations_ = tracker_params_.ransac_max_iterations_;
  mono_ransac_.probability_ = tracker_params_.ransac_probability_;

  // Setup Mono Ransac given Rotation
  mono_ransac_given_rot_.threshold_ = tracker_params_.ransac_threshold_mono_;
  mono_ransac_given_rot_.max_iterations_ =
      tracker_params_.ransac_max_iterations_;
  mono_ransac_given_rot_.probability_ = tracker_params_.ransac_probability_;

  // Setup Stereo Ransac
  stereo_ransac_.threshold_ = tracker_params_.ransac_threshold_stereo_;
  stereo_ransac_.max_iterations_ = tracker_params_.ransac_max_iterations_;
  stereo_ransac_.probability_ = tracker_params_.ransac_probability_;
}

// TODO(Toni) a pity that this function is not const just because
// it modifies debuginfo_...
// NOTE: you do not need R in the mono case. For stereo cameras we pass R
// to ensure we rectify the versors and 3D points of the features we detect.
void Tracker::featureTracking(Frame* ref_frame,
                              Frame* cur_frame,
                              const gtsam::Rot3& ref_R_cur,
                              boost::optional<cv::Mat> R) {
  CHECK_NOTNULL(ref_frame);
  CHECK_NOTNULL(cur_frame);
  auto tic = utils::Timer::tic();

  // Fill up structure for reference pixels and their labels.
  const size_t& n_ref_kpts = ref_frame->keypoints_.size();
  KeypointsCV px_ref;
  std::vector<size_t> indices_of_valid_landmarks;
  px_ref.reserve(n_ref_kpts);
  indices_of_valid_landmarks.reserve(n_ref_kpts);
  for (size_t i = 0; i < ref_frame->keypoints_.size(); ++i) {
    if (ref_frame->landmarks_[i] != -1) {
      // Current reference frame keypoint has a valid landmark.
      px_ref.push_back(ref_frame->keypoints_[i]);
      indices_of_valid_landmarks.push_back(i);
    }
  }

  // Setup termination criteria for optical flow.
  const cv::TermCriteria kTerminationCriteria(
      cv::TermCriteria::COUNT + cv::TermCriteria::EPS,
      tracker_params_.klt_max_iter_,
      tracker_params_.klt_eps_);
  const cv::Size2i klt_window_size(tracker_params_.klt_win_size_,
                                   tracker_params_.klt_win_size_);

  // Initialize to old locations
  LOG_IF(ERROR, px_ref.size() == 0u) << "No keypoints in reference frame!";

  KeypointsCV px_cur;
  CHECK(optical_flow_predictor_->predictSparseFlow(px_ref, ref_R_cur, &px_cur));
  KeypointsCV px_predicted = px_cur;

  // Do the actual tracking, so px_cur becomes the new pixel locations.
  VLOG(2) << "Starting Optical Flow Pyr LK tracking...";

  std::vector<uchar> status;
  std::vector<float> error;
  auto time_lukas_kanade_tic = utils::Timer::tic();
  cv::calcOpticalFlowPyrLK(ref_frame->img_,
                           cur_frame->img_,
                           px_ref,
                           px_cur,
                           status,
                           error,
                           klt_window_size,
                           tracker_params_.klt_max_level_,
                           kTerminationCriteria,
                           cv::OPTFLOW_USE_INITIAL_FLOW);
  VLOG(1) << "Optical Flow Timing [ms]: "
          << utils::Timer::toc(time_lukas_kanade_tic).count();
  VLOG(2) << "Finished Optical Flow Pyr LK tracking.";

  // TODO(Toni): use the error to further take only the best tracks?

  // At this point cur_frame should have no keypoints...
  CHECK(cur_frame->keypoints_.empty());
  CHECK(cur_frame->landmarks_.empty());
  CHECK(cur_frame->landmarks_age_.empty());
  CHECK(cur_frame->keypoints_.empty());
  CHECK(cur_frame->scores_.empty());
  CHECK(cur_frame->versors_.empty());
  // TODO(TOni): this is basically copying the whole px_ref into the
  // current frame as well as the ref_frame information! Absolute nonsense.
  cur_frame->landmarks_.reserve(px_ref.size());
  cur_frame->landmarks_age_.reserve(px_ref.size());
  cur_frame->keypoints_.reserve(px_ref.size());
  cur_frame->scores_.reserve(px_ref.size());
  cur_frame->versors_.reserve(px_ref.size());
  for (size_t i = 0u; i < indices_of_valid_landmarks.size(); ++i) {
    // If we failed to track mark off that landmark
    const size_t& idx_valid_lmk = indices_of_valid_landmarks[i];
    const size_t& lmk_age = ref_frame->landmarks_age_[idx_valid_lmk];
    const LandmarkId& lmk_id = ref_frame->landmarks_[idx_valid_lmk];

    // if we tracked keypoint and feature track is not too long
    if (!status[i] || lmk_age > tracker_params_.maxFeatureAge_) {
      // we are marking this bad in the ref_frame since features
      // in the ref frame guide feature detection later on
      ref_frame->landmarks_[idx_valid_lmk] = -1;
      continue;
    }
    cur_frame->landmarks_.push_back(lmk_id);
    cur_frame->landmarks_age_.push_back(lmk_age);
    cur_frame->scores_.push_back(ref_frame->scores_[idx_valid_lmk]);
    cur_frame->keypoints_.push_back(px_cur[i]);
    cur_frame->versors_.push_back(
        UndistorterRectifier::UndistortKeypointAndGetVersor(
            px_cur[i], ref_frame->cam_param_, R));
  }

  // max number of frames in which a feature is seen
  VLOG(5) << "featureTracking: frame " << cur_frame->id_
          << ",  Nr tracked keypoints: " << cur_frame->keypoints_.size()
          << " (max: "
          << tracker_params_.feature_detector_params_.max_features_per_frame_
          << ")"
          << " (max observed age of tracked features: "
          << *std::max_element(cur_frame->landmarks_age_.begin(),
                               cur_frame->landmarks_age_.end())
          << " vs. maxFeatureAge_: " << tracker_params_.maxFeatureAge_ << ")";
  // Display feature tracks together with predicted points.
  if (display_queue_ && FLAGS_visualize_feature_predictions) {
    displayImage(cur_frame->timestamp_,
                 "feature_tracks_with_predicted_keypoints",
                 getTrackerImage(*ref_frame, *cur_frame, px_predicted, px_ref),
                 display_queue_);
  }

  // Fill debug information
  debug_info_.nrTrackerFeatures_ = cur_frame->keypoints_.size();
  debug_info_.featureTrackingTime_ = utils::Timer::toc(tic).count();
}

template <class ProblemT>
void Tracker::runRansac(const BearingVectors& vectors_ref,
                        const BearingVectors& vectors_cur,
                        const KeypointMatches& matches_ref_cur,
                        const bool& ransac_randomize,
                        const int& min_nr_inliers,
                        opengv::sac::Ransac<ProblemT>* ransac,
                        TrackingStatusPose* tracking_status_pose,
                        const int& ransac_verbosity) {
  CHECK_NOTNULL(ransac);
  CHECK_NOTNULL(tracking_status_pose);

  // Get matched bearing vectors (vector of 3D vectors)
  const size_t& n_matches = matches_ref_cur.size();
  BearingVectors f_cur;
  BearingVectors f_ref;
  f_cur.reserve(n_matches);
  f_ref.reserve(n_matches);
  for (const KeypointMatch& it : matches_ref_cur) {
    f_ref.push_back(vectors_ref.at(it.first));
    f_cur.push_back(vectors_cur.at(it.second));
  }

  // Create adapter and initialize problem based on input type
  if constexpr (std::is_same<ProblemT, VIO::ProblemMono>::value) {
    AdapterMono adapter(f_ref, f_cur);
    ransac->sac_model_ = std::make_shared<VIO::ProblemMono>(
        adapter, ProblemMono::NISTER, ransac_randomize);
  } else if constexpr (std::is_same<ProblemT,
                                    VIO::ProblemMonoGivenRot>::value) {
    AdapterMonoGivenRot adapter(f_ref, f_cur);
    ransac->sac_model_ =
        std::make_shared<VIO::ProblemMonoGivenRot>(adapter, ransac_randomize);
  } else if constexpr (std::is_same<ProblemT, VIO::ProblemStereo>::value) {
    AdapterStereo adapter(f_ref, f_cur);
    ransac->sac_model_ =
        std::make_shared<VIO::ProblemStereo>(adapter, ransac_randomize);
  } else {
    LOG(FATAL) << "Ransac problem type not recognized.";
  }

  // Run ransac and return result
  if (!ransac->computeModel(ransac_verbosity)) {
    *tracking_status_pose =
        std::make_pair(TrackingStatus::INVALID, gtsam::Pose3::identity());
  }

  LOG_IF(WARNING, tracking_status_pose->first == TrackingStatus::INVALID)
      << "failure: RANSAC could not find a solution."
      << "\n  size of matches_ref_cur: " << matches_ref_cur.size()
      << "\n  size of f_ref: " << f_ref.size()
      << "\n  size of f_cur: " << f_cur.size();

  // Check quality of tracking
  TrackingStatus status = TrackingStatus::VALID;
  if (ransac->inliers_.size() < min_nr_inliers) {
    VLOG(5) << "FEW_MATCHES: " << ransac->inliers_.size();
    status = TrackingStatus::FEW_MATCHES;
  }

  // Get the resulting transformation: a 3x4 matrix [R t]
  const opengv::transformation_t& best_transformation =
      ransac->model_coefficients_;
  *tracking_status_pose = std::make_pair(
      status, UtilsOpenCV::openGvTfToGtsamPose3(best_transformation));
}

std::pair<TrackingStatus, gtsam::Pose3> Tracker::geometricOutlierRejectionMono(
    Frame* ref_frame,
    Frame* cur_frame) {
  CHECK_NOTNULL(ref_frame);
  CHECK_NOTNULL(cur_frame);
  auto start_time_tic = utils::Timer::tic();

  KeypointMatches matches_ref_cur;
  findMatchingKeypoints(*ref_frame, *cur_frame, &matches_ref_cur);

  TrackingStatusPose result;
  Tracker::runRansac<ProblemMono>(
      ref_frame->versors_,
      cur_frame->versors_,
      matches_ref_cur,
      tracker_params_.ransac_randomize_,
      tracker_params_.minNrStereoInliers_,
      &mono_ransac_,
      &result);

  VLOG(5) << "geometricOutlierRejectionMono: RANSAC complete.";
  VLOG(5) << "RANSAC (MONO): #iter = " << mono_ransac_.iterations_ << '\n'
          << " #inliers = " << mono_ransac_.inliers_.size() << " #outliers = "
          << mono_ransac_.inliers_.size() - matches_ref_cur.size();
  debug_info_.nrMonoPutatives_ = matches_ref_cur.size();

  // Remove outliers. This modifies the frames, that is why this function does
  // not simply accept const Frames. And removes outliers from matches.
  removeOutliersMono(
      mono_ransac_.inliers_, ref_frame, cur_frame, &matches_ref_cur);

  double disparity;
  bool median_disparity_success = computeMedianDisparity(ref_frame->keypoints_,
                                                         cur_frame->keypoints_,
                                                         matches_ref_cur,
                                                         &disparity);
  LOG_IF(ERROR, !median_disparity_success)
      << "Median disparity calculation failed...";
  VLOG(5) << "Median disparity: " << disparity;
  if (disparity < tracker_params_.disparityThreshold_) {
<<<<<<< HEAD
    LOG(WARNING) << "LOW_DISPARITY: " << disparity;
    result.first = TrackingStatus::LOW_DISPARITY;
=======
    VLOG(5) << "LOW_DISPARITY: " << disparity;
    status = TrackingStatus::LOW_DISPARITY;
>>>>>>> 674478f7
  } else {
    // Check for rotation only case
    // optical_flow_predictor_->predictFlow(ref_frame->keypoints_,
  }

  debug_info_.monoRansacTime_ = utils::Timer::toc(start_time_tic).count();
  debug_info_.nrMonoInliers_ = mono_ransac_.inliers_.size();
  debug_info_.monoRansacIters_ = mono_ransac_.iterations_;

  return result;
}

std::pair<TrackingStatus, gtsam::Pose3>
Tracker::geometricOutlierRejectionMonoGivenRotation(
    Frame* ref_frame,
    Frame* cur_frame,
    const gtsam::Rot3& camLrectlkf_R_camLrectkf) {
  CHECK_NOTNULL(ref_frame);
  CHECK_NOTNULL(cur_frame);

  // To log the time taken to perform this function.
  auto start_time_tic = utils::Timer::tic();

  KeypointMatches matches_ref_cur;
  findMatchingKeypoints(*ref_frame, *cur_frame, &matches_ref_cur);

  // NOTE: versors are already in the rectified left camera frame.
  // No further rectification needed.

  // Vector of bearing vectors.
  BearingVectors rotated_cur_versors;
  rotated_cur_versors.reserve(cur_frame->versors_.size());
  for (size_t i = 0; i < cur_frame->versors_.size(); i++) {
    rotated_cur_versors.push_back(
        camLrectlkf_R_camLrectkf.rotate(cur_frame->versors_.at(i)));
  }

  TrackingStatusPose result;
  Tracker::runRansac<ProblemMonoGivenRot>(
      ref_frame->versors_,
      rotated_cur_versors,
      matches_ref_cur,
      tracker_params_.ransac_randomize_,
      tracker_params_.minNrStereoInliers_,
      &mono_ransac_given_rot_,
      &result);

  LOG_IF(WARNING, result.first == TrackingStatus::INVALID)
      << "2-point RANSAC could not find a solution!";

  VLOG(5) << "geometricOutlierRejectionMonoGivenRot: RANSAC complete";
  VLOG(5) << "RANSAC (MONO): #iter = " << mono_ransac_given_rot_.iterations_
          << '\n'
          << " #inliers = " << mono_ransac_given_rot_.inliers_.size()
          << "\n #outliers = "
          << matches_ref_cur.size() - mono_ransac_given_rot_.inliers_.size()
          << "\n Total = " << matches_ref_cur.size();
  debug_info_.nrMonoPutatives_ = matches_ref_cur.size();

  // Remove outliers.
  debug_info_.nrMonoPutatives_ = matches_ref_cur.size();  // before cleaning.
  removeOutliersMono(
      mono_ransac_given_rot_.inliers_, ref_frame, cur_frame, &matches_ref_cur);

  // TODO(Toni):
  // CHECK QUALITY OF TRACKING
  double disparity;
  bool median_disparity_success = computeMedianDisparity(ref_frame->keypoints_,
                                                         cur_frame->keypoints_,
                                                         matches_ref_cur,
                                                         &disparity);
  LOG_IF(ERROR, !median_disparity_success)
      << "Median disparity calculation failed...";

  VLOG(5) << "median disparity " << disparity;
  if (disparity < tracker_params_.disparityThreshold_) {
    VLOG(5) << "LOW_DISPARITY: " << disparity;
    result.first = TrackingStatus::LOW_DISPARITY;
  }
  
  // note: this always returns the identity rotation, hence we have to
  // substitute it:
  gtsam::Pose3 camLrectlkf_P_camLrectkf = gtsam::Pose3(
      camLrectlkf_R_camLrectkf, camLrectlkf_P_camLrectkf.translation());

  debug_info_.monoRansacTime_ = utils::Timer::toc(start_time_tic).count();
  debug_info_.nrMonoInliers_ = mono_ransac_given_rot_.inliers_.size();
  debug_info_.monoRansacIters_ = mono_ransac_given_rot_.iterations_;

  return std::make_pair(result.first, camLrectlkf_P_camLrectkf);
}

std::pair<Vector3, Matrix3> Tracker::getPoint3AndCovariance(
    const StereoFrame& stereoFrame,
    const gtsam::StereoCamera& stereoCam,
    const size_t pointId,
    const Matrix3& stereoPtCov,
    boost::optional<gtsam::Matrix3> Rmat) {
  gtsam::StereoPoint2 stereoPoint = gtsam::StereoPoint2(
      static_cast<double>(
          stereoFrame.left_keypoints_rectified_[pointId].second.x),
      static_cast<double>(
          stereoFrame.right_keypoints_rectified_[pointId].second.x),
      static_cast<double>(stereoFrame.left_keypoints_rectified_[pointId]
                              .second.y));  // uL_, uR_, v_;

  Matrix3 Jac_point3_sp2;  // jacobian of the back projection
  Vector3 point3_i_gtsam =
      stereoCam.backproject2(stereoPoint, boost::none, Jac_point3_sp2);
  Vector3 point3_i = stereoFrame.keypoints_3d_.at(pointId);
  // TODO(Toni): Adapt value of this threshold for different calibration
  // models!
  // (1e-1)
  if ((point3_i_gtsam - point3_i).norm() > 1e-1) {
    VLOG(5) << "\n point3_i_gtsam \n " << point3_i_gtsam << "\n point3_i \n"
            << point3_i;
    LOG(FATAL) << "GetPoint3AndCovariance: inconsistent "
               << "backprojection results (ref): "
               << (point3_i_gtsam - point3_i).norm();
  }
  if (Rmat) {
    point3_i = (*Rmat) * point3_i;  // optionally rotated to another ref frame
    Jac_point3_sp2 = (*Rmat) * Jac_point3_sp2;
  }

  gtsam::Matrix3 cov_i =
      Jac_point3_sp2 * stereoPtCov * Jac_point3_sp2.transpose();
  return std::make_pair(point3_i, cov_i);
}

// TODO(Toni) break down this gargantuan function...
std::pair<std::pair<TrackingStatus, gtsam::Pose3>, gtsam::Matrix3>
Tracker::geometricOutlierRejectionStereoGivenRotation(
    StereoFrame& ref_stereoFrame,
    StereoFrame& cur_stereoFrame,
    VIO::StereoCamera::ConstPtr stereo_camera,
    const gtsam::Rot3& camLrectlkf_R_camLrectkf) {
  auto start_time_tic = utils::Timer::tic();

  KeypointMatches matches_ref_cur;
  findMatchingStereoKeypoints(
      ref_stereoFrame, cur_stereoFrame, &matches_ref_cur);

  VLOG(5) << "geometricOutlierRejectionStereoGivenRot:"
             " starting 1-point RANSAC (voting)";

  // Stereo point covariance: for covariance propagation.
  Matrix3 stereoPtCov = Matrix3::Identity();  // 3 px std in each direction

  // Create stereo camera in the ref frame of the left camera.
  gtsam::StereoCamera stereoCam(gtsam::Pose3::identity(),
                                stereo_camera->getStereoCalib());

  double timeMatchingAndAllocation_p =
      utils::Timer::toc(start_time_tic).count();

  //============================================================================
  // CREATE DATA STRUCTURES
  //============================================================================
  auto timeCreatePointsAndCov_p_tic = utils::Timer::tic();
  size_t nrMatches = matches_ref_cur.size();

  // NOTE: 3d points are constructed by versors, which are already in the
  // rectified left camera frame. No further rectification needed.
  Vector3 f_ref_i, R_f_cur_i;
  Matrix3 cov_ref_i, cov_R_cur_i;

  // Relative translation suggested by each match and covariances
  // (DOUBLE FOR PRECISE COV COMPUTATION).
  Vectors3 relTran;
  relTran.reserve(
      nrMatches);  // translation such that Rot * f_cur = f_ref + relTran
  Matrices3 cov_relTran;
  cov_relTran.reserve(nrMatches);

  // relative translation suggested by each match and covariances
  // (FLOAT FOR FAST VOTING).
  Vectors3f relTranf;
  relTranf.reserve(
      nrMatches);  // translation such that Rot * f_cur = f_ref + relTran
  Matrices3f cov_relTranf;
  cov_relTranf.reserve(nrMatches);

  for (const KeypointMatch& it : matches_ref_cur) {
    // Get reference vector and covariance:
    std::tie(f_ref_i, cov_ref_i) = Tracker::getPoint3AndCovariance(
        ref_stereoFrame, stereoCam, it.first, stereoPtCov);
    // Get current vectors and covariance:
    std::tie(R_f_cur_i, cov_R_cur_i) =
        Tracker::getPoint3AndCovariance(cur_stereoFrame,
                                        stereoCam,
                                        it.second,
                                        stereoPtCov,
                                        camLrectlkf_R_camLrectkf.matrix());

    // Populate relative translation estimates and their covariances.
    Vector3 v = f_ref_i - R_f_cur_i;
    Matrix3 M = cov_R_cur_i + cov_ref_i;

    relTran.push_back(v);
    cov_relTran.push_back(M);

    relTranf.push_back(v.cast<float>());
    cov_relTranf.push_back(M.cast<float>());
  }

  double timeCreatePointsAndCov_p =
      utils::Timer::toc(timeCreatePointsAndCov_p_tic).count();

  //============================================================================
  // VOTING
  //============================================================================
  auto time_voting_tic = utils::Timer::tic();

  std::vector<std::vector<int>> coherentSet;
  // (THIS MUST BE RESIZE - fixed size) number of other translations
  // consistent with current one.
  coherentSet.resize(nrMatches);
  for (size_t i = 0; i < nrMatches; i++) coherentSet.at(i).reserve(nrMatches);

  size_t maxCoherentSetSize = 0;
  size_t maxCoherentSetId = 0;
  // double timeMahalanobis = 0, timeAllocate = 0, timePushBack = 0,
  // timeMaxSet = 0;
  float threshold = static_cast<float>(
      tracker_params_
          .ransac_threshold_stereo_);  // residual should be distributed
  // according to chi-square
  // distribution with 3 dofs,
  // considering a tail probability of 0.1, we get this value (x =
  // chi2inv(0.9,3) = 6.2514

  Vector3f v;
  Matrix3f O;  // allocate just once
  Vector3f relTran_i;
  Matrix3f cov_relTran_i;
  float dinv, innovationMahalanobisNorm;  // define just once
  for (size_t i = 0; i < nrMatches; i++) {
    relTran_i = relTranf.at(i);
    cov_relTran_i = cov_relTranf.at(i);
    coherentSet.at(i).push_back(i);  // vector is coherent with itself for sure
    for (size_t j = i + 1; j < nrMatches;
         j++) {  // look at the other vectors (quadratic complexity)
      // timeBefore = UtilsOpenCV::GetTimeInSeconds();
      v = relTran_i - relTranf.at(j);          // relTranMismatch_ij
      O = cov_relTran_i + cov_relTranf.at(j);  // cov_relTran_j
      // timeAllocate += UtilsOpenCV::GetTimeInSeconds() - timeBefore;

      // see testTracker for different implementations and timing for the
      // mahalanobis distance
      // timeBefore = UtilsOpenCV::GetTimeInSeconds();
      dinv = 1 / (O(0, 0) * (O(1, 1) * O(2, 2) - O(1, 2) * O(2, 1)) -
                  O(1, 0) * (O(0, 1) * O(2, 2) - O(0, 2) * O(2, 1)) +
                  O(2, 0) * (O(0, 1) * O(1, 2) - O(1, 1) * O(0, 2)));
      innovationMahalanobisNorm =
          dinv * v(0) *
              (v(0) * (O(1, 1) * O(2, 2) - O(1, 2) * O(2, 1)) -
               v(1) * (O(0, 1) * O(2, 2) - O(0, 2) * O(2, 1)) +
               v(2) * (O(0, 1) * O(1, 2) - O(1, 1) * O(0, 2))) +
          dinv * v(1) *
              (O(0, 0) * (v(1) * O(2, 2) - O(1, 2) * v(2)) -
               O(1, 0) * (v(0) * O(2, 2) - O(0, 2) * v(2)) +
               O(2, 0) * (v(0) * O(1, 2) - v(1) * O(0, 2))) +
          dinv * v(2) *
              (O(0, 0) * (O(1, 1) * v(2) - v(1) * O(2, 1)) -
               O(1, 0) * (O(0, 1) * v(2) - v(0) * O(2, 1)) +
               O(2, 0) * (O(0, 1) * v(1) - O(1, 1) * v(0)));
      // timeMahalanobis += UtilsOpenCV::GetTimeInSeconds() - timeBefore;

      // timeBefore = UtilsOpenCV::GetTimeInSeconds();
      if (innovationMahalanobisNorm < threshold) {
        coherentSet.at(i).push_back(j);
        coherentSet.at(j).push_back(i);  // norm is symmetric
      }
      // timePushBack += UtilsOpenCV::GetTimeInSeconds() - timeBefore;
    }
    // timeBefore = UtilsOpenCV::GetTimeInSeconds();
    if (coherentSet.at(i).size() > maxCoherentSetSize) {
      maxCoherentSetSize = coherentSet.at(i).size();
      maxCoherentSetId = i;
    }
    // timeMaxSet += UtilsOpenCV::GetTimeInSeconds() - timeBefore;
  }
  // std::cout << "timeMahalanobis: " << timeMahalanobis << std::endl
  //<< "timeAllocate: " << timeAllocate << std::endl
  //<< "timePushBack: " << timePushBack << std::endl
  //<< "timeMaxSet: " << timeMaxSet << std::endl
  //<< " relTran.size(): " << relTran.size() << std::endl;

  double time_voting_p = utils::Timer::toc(time_voting_tic).count();

  VLOG(5) << "geometricOutlierRejectionStereoGivenRot: voting complete.";

  //============================================================================
  // OUTLIER REJECTION AND TRANSLATION COMPUTATION
  //============================================================================
  if (maxCoherentSetSize < 2) {
    LOG(WARNING) << "1-point RANSAC (voting) could not find a solution.";
    return std::make_pair(
        std::make_pair(TrackingStatus::INVALID, gtsam::Pose3::identity()),
        gtsam::Matrix3::Zero());
  }

  // Inliers are max coherent set.
  std::vector<int> inliers = coherentSet.at(maxCoherentSetId);

  // Sort inliers.
  std::sort(inliers.begin(), inliers.end());
  // UtilsOpenCV::PrintVector<int>(inliers,"inliers");
  // std::cout << "maxCoherentSetId: " << maxCoherentSetId << std::endl;

  VLOG(5) << "RANSAC (STEREO): #iter = " << 1 << '\n'
          << " #inliers = " << inliers.size()
          << "\n #outliers = " << inliers.size() - matches_ref_cur.size()
          << "\n Total = " << matches_ref_cur.size();
  debug_info_.nrStereoPutatives_ = matches_ref_cur.size();

  // Remove outliers.
  removeOutliersStereo(
      inliers, &ref_stereoFrame, &cur_stereoFrame, &matches_ref_cur);

  // Check quality of tracking.
  TrackingStatus status = TrackingStatus::VALID;
  if (inliers.size() < tracker_params_.minNrStereoInliers_) {
    VLOG(5) << "FEW_MATCHES: " << inliers.size();
    status = TrackingStatus::FEW_MATCHES;
  }

  // Get the resulting translation.
  Vector3 t = Vector3::Zero();
  Matrix3 totalInfo = Matrix3::Zero();
  for (size_t i = 0; i < inliers.size(); i++) {
    size_t matchId = inliers.at(i);
    Matrix3 infoMat = cov_relTran.at(matchId).inverse();
    t = t + infoMat * relTran.at(matchId);
    totalInfo = totalInfo + infoMat;
  }
  t = totalInfo.inverse() * t;

  // Fill debug info.
  if (VLOG_IS_ON(10)) {
    double time_translation_computation_p =
        utils::Timer::toc(start_time_tic).count();
    VLOG(5) << " Time MatchingAndAllocation: " << timeMatchingAndAllocation_p
            << " Time CreatePointsAndCov: " << timeCreatePointsAndCov_p
            << " Time Voting: " << time_voting_p
            << " Time translation computation p: "
            << time_translation_computation_p;
  }
  debug_info_.stereoRansacTime_ = utils::Timer::toc(start_time_tic).count();
  debug_info_.nrStereoInliers_ = inliers.size();
  debug_info_.stereoRansacIters_ = 1;  // this is bcs we use coherent sets here.

  return std::make_pair(
      std::make_pair(status,
                     gtsam::Pose3(camLrectlkf_R_camLrectkf, gtsam::Point3(t))),
      totalInfo.cast<double>());
}

std::pair<TrackingStatus, gtsam::Pose3>
Tracker::geometricOutlierRejectionStereo(StereoFrame& ref_stereoFrame,
                                         StereoFrame& cur_stereoFrame) {
  auto start_time_tic = utils::Timer::tic();

  KeypointMatches matches_ref_cur;
  findMatchingStereoKeypoints(
      ref_stereoFrame, cur_stereoFrame, &matches_ref_cur);

  VLOG(5) << "geometricOutlierRejectionStereo:"
             " starting 3-point RANSAC (voting)";

  // NOTE: 3d points are constructed by versors, which are already in the
  // rectified left camera frame. No further rectification needed.

  TrackingStatusPose result;
  Tracker::runRansac<ProblemStereo>(
      ref_stereoFrame.keypoints_3d_,
      cur_stereoFrame.keypoints_3d_,
      matches_ref_cur,
      tracker_params_.ransac_randomize_,
      tracker_params_.minNrStereoInliers_,
      &stereo_ransac_,
      &result);

  VLOG(5) << "geometricOutlierRejectionStereo: voting complete.";
  VLOG(5) << "RANSAC (STEREO): #iter = " << stereo_ransac_.iterations_ << '\n'
          << " #inliers = " << stereo_ransac_.inliers_.size()
          << "\n #outliers = "
          << stereo_ransac_.inliers_.size() - matches_ref_cur.size();
  debug_info_.nrStereoPutatives_ = matches_ref_cur.size();

  // Remove outliers.
  removeOutliersStereo(stereo_ransac_.inliers_,
                       &ref_stereoFrame,
                       &cur_stereoFrame,
                       &matches_ref_cur);

  // Fill debug info.
  debug_info_.stereoRansacTime_ = utils::Timer::toc(start_time_tic).count();
  debug_info_.nrStereoInliers_ = stereo_ransac_.inliers_.size();
  debug_info_.stereoRansacIters_ = stereo_ransac_.iterations_;

  return result;
}

void Tracker::findOutliers(const KeypointMatches& matches_ref_cur,
                           std::vector<int> inliers,
                           std::vector<int>* outliers) {
  CHECK_NOTNULL(outliers)->clear();
  // Get outlier indices from inlier indices.
  std::sort(inliers.begin(), inliers.end(), std::less<size_t>());
  outliers->reserve(matches_ref_cur.size() - inliers.size());
  // The following is a complicated way of computing a set difference
  size_t k = 0;
  for (size_t i = 0u; i < matches_ref_cur.size(); ++i) {
    if (k < inliers.size()                    // If we haven't exhaused inliers
        && static_cast<int>(i) > inliers[k])  // If we are after the inlier[k]
      ++k;                                    // Check the next inlier
    if (k >= inliers.size() ||
        static_cast<int>(i) != inliers[k])  // If i is not an inlier
      outliers->push_back(i);
  }
}

// TODO(Toni): this and findOutliers can be greatly optimized...
void Tracker::removeOutliersMono(const std::vector<int>& inliers,
                                 Frame* ref_frame,
                                 Frame* cur_frame,
                                 KeypointMatches* matches_ref_cur) {
  CHECK_NOTNULL(ref_frame);
  CHECK_NOTNULL(cur_frame);
  CHECK_NOTNULL(matches_ref_cur);
  // Find indices of outliers in current frame.
  std::vector<int> outliers;
  findOutliers(*matches_ref_cur, inliers, &outliers);
  // Remove outliers.
  // outliers cannot be a vector of size_t because opengv uses a vector of
  // int.
  for (const size_t& out : outliers) {
    const auto& ref_kp_cur_kp = (*matches_ref_cur)[out];
    ref_frame->landmarks_.at(ref_kp_cur_kp.first) = -1;
    cur_frame->landmarks_.at(ref_kp_cur_kp.second) = -1;
  }

  // Store only inliers from now on.
  KeypointMatches outlier_free_matches_ref_cur;
  outlier_free_matches_ref_cur.reserve(inliers.size());
  for (const size_t& in : inliers) {
    outlier_free_matches_ref_cur.push_back((*matches_ref_cur)[in]);
  }
  *matches_ref_cur = outlier_free_matches_ref_cur;
}

void Tracker::removeOutliersStereo(const std::vector<int>& inliers,
                                   StereoFrame* ref_stereoFrame,
                                   StereoFrame* cur_stereoFrame,
                                   KeypointMatches* matches_ref_cur) {
  CHECK_NOTNULL(ref_stereoFrame);
  CHECK_NOTNULL(cur_stereoFrame);
  CHECK_NOTNULL(matches_ref_cur);
  // Find indices of outliers in current stereo frame.
  std::vector<int> outliers;
  findOutliers(*matches_ref_cur, inliers, &outliers);

  // Remove outliers: outliers cannot be a vector of size_t because opengv
  // uses a vector of int.
  for (const size_t& out : outliers) {
    const KeypointMatch& kp_match = (*matches_ref_cur)[out];
    ref_stereoFrame->right_keypoints_rectified_.at(kp_match.first).first =
        KeypointStatus::FAILED_ARUN;
    ref_stereoFrame->keypoints_depth_.at(kp_match.first) = 0.0;
    ref_stereoFrame->keypoints_3d_.at(kp_match.first) = Vector3::Zero();

    cur_stereoFrame->right_keypoints_rectified_.at(kp_match.second).first =
        KeypointStatus::FAILED_ARUN;
    cur_stereoFrame->keypoints_depth_.at(kp_match.second) = 0.0;
    cur_stereoFrame->keypoints_3d_.at(kp_match.second) = Vector3::Zero();
  }

  // Store only inliers from now on.
  KeypointMatches outlier_free_matches_ref_cur;
  outlier_free_matches_ref_cur.reserve(inliers.size());
  for (const size_t& in : inliers) {
    outlier_free_matches_ref_cur.push_back((*matches_ref_cur)[in]);
  }
  *matches_ref_cur = outlier_free_matches_ref_cur;
}

void Tracker::findMatchingKeypoints(const Frame& ref_frame,
                                    const Frame& cur_frame,
                                    KeypointMatches* matches_ref_cur) {
  CHECK_NOTNULL(matches_ref_cur)->clear();

  // Find keypoints that observe the same landmarks in both frames:
  std::map<LandmarkId, size_t> ref_lm_index_map;
  for (size_t i = 0; i < ref_frame.landmarks_.size(); ++i) {
    const LandmarkId& ref_id = ref_frame.landmarks_.at(i);
    if (ref_id != -1) {
      // Map landmark id -> position in ref_frame.landmarks_
      ref_lm_index_map[ref_id] = i;
    }
  }

  // Map of position of landmark j in ref frame to position of landmark j in
  // cur_frame
  matches_ref_cur->reserve(ref_lm_index_map.size());
  for (size_t i = 0; i < cur_frame.landmarks_.size(); ++i) {
    const LandmarkId& cur_id = cur_frame.landmarks_.at(i);
    if (cur_id != -1) {
      auto it = ref_lm_index_map.find(cur_id);
      if (it != ref_lm_index_map.end()) {
        matches_ref_cur->push_back(std::make_pair(it->second, i));
      }
    }
  }
}

void Tracker::findMatchingStereoKeypoints(
    const StereoFrame& ref_stereoFrame,
    const StereoFrame& cur_stereoFrame,
    KeypointMatches* matches_ref_cur_stereo) {
  CHECK_NOTNULL(matches_ref_cur_stereo)->clear();
  KeypointMatches matches_ref_cur_mono;
  findMatchingKeypoints(ref_stereoFrame.left_frame_,
                        cur_stereoFrame.left_frame_,
                        &matches_ref_cur_mono);
  findMatchingStereoKeypoints(ref_stereoFrame,
                              cur_stereoFrame,
                              matches_ref_cur_mono,
                              matches_ref_cur_stereo);
}

void Tracker::findMatchingStereoKeypoints(
    const StereoFrame& ref_stereoFrame,
    const StereoFrame& cur_stereoFrame,
    const KeypointMatches& matches_ref_cur_mono,
    KeypointMatches* matches_ref_cur_stereo) {
  CHECK_NOTNULL(matches_ref_cur_stereo)->clear();

  for (size_t i = 0; i < matches_ref_cur_mono.size(); ++i) {
    const size_t& ind_ref = matches_ref_cur_mono[i].first;
    const size_t& ind_cur = matches_ref_cur_mono[i].second;
    // At this point we already discarded keypoints with landmark = -1
    if (ref_stereoFrame.right_keypoints_rectified_[ind_ref].first ==
            KeypointStatus::VALID &&
        cur_stereoFrame.right_keypoints_rectified_[ind_cur].first ==
            KeypointStatus::VALID) {
      // Pair of points that has 3D in both stereoFrames.
      matches_ref_cur_stereo->push_back(matches_ref_cur_mono[i]);
    } else {
      VLOG(5) << "Failed match status: "
              << to_underlying(
                     ref_stereoFrame.right_keypoints_rectified_[ind_ref].first)
              << " "
              << to_underlying(
                     cur_stereoFrame.right_keypoints_rectified_[ind_cur].first);
    }
  }
}

bool Tracker::computeMedianDisparity(const KeypointsCV& ref_frame_kpts,
                                     const KeypointsCV& cur_frame_kpts,
                                     const KeypointMatches& matches_ref_cur,
                                     double* median_disparity) {
  CHECK_NOTNULL(median_disparity);
  // Compute disparity:
  std::vector<double> disparity_sq;
  disparity_sq.reserve(matches_ref_cur.size());
  for (const KeypointMatch& rc : matches_ref_cur) {
    KeypointCV px_diff = cur_frame_kpts[rc.second] - ref_frame_kpts[rc.first];
    double px_dist = px_diff.x * px_diff.x + px_diff.y * px_diff.y;
    disparity_sq.push_back(px_dist);
  }

  if (disparity_sq.empty()) {
    LOG(WARNING) << "Have no matches for disparity computation.";
    *median_disparity = 0.0;
    return false;
  }

  // Compute median:
  const size_t center = disparity_sq.size() / 2;
  // nth element sorts the array partially until it finds the median.
  std::nth_element(
      disparity_sq.begin(), disparity_sq.begin() + center, disparity_sq.end());
  *median_disparity = std::sqrt(disparity_sq[center]);
  return true;
}

cv::Mat Tracker::getTrackerImage(const Frame& ref_frame,
                                 const Frame& cur_frame,
                                 const KeypointsCV& extra_corners_gray,
                                 const KeypointsCV& extra_corners_blue) const {
  cv::Mat img_rgb(cur_frame.img_.size(), CV_8U);
  cv::cvtColor(cur_frame.img_, img_rgb, cv::COLOR_GRAY2RGB);

  static const cv::Scalar gray(0, 255, 255);
  static const cv::Scalar red(0, 0, 255);
  static const cv::Scalar green(0, 255, 0);
  static const cv::Scalar blue(255, 0, 0);

  // Add extra corners if desired.
  for (const auto& px : extra_corners_gray) {
    cv::circle(img_rgb, px, 4, gray, 2);
  }
  for (const auto& px : extra_corners_blue) {
    cv::circle(img_rgb, px, 4, blue, 2);
  }

  // Add all keypoints in cur_frame with the tracks.
  for (size_t i = 0; i < cur_frame.keypoints_.size(); ++i) {
    const cv::Point2f& px_cur = cur_frame.keypoints_.at(i);
    if (cur_frame.landmarks_.at(i) == -1) {  // Untracked landmarks are red.
      cv::circle(img_rgb, px_cur, 4, red, 2);
    } else {
      const auto& it = std::find(ref_frame.landmarks_.begin(),
                                 ref_frame.landmarks_.end(),
                                 cur_frame.landmarks_.at(i));
      if (it != ref_frame.landmarks_.end()) {
        // If feature was in previous frame, display tracked feature with
        // green circle/line:
        cv::circle(img_rgb, px_cur, 6, green, 1);
        int i = std::distance(ref_frame.landmarks_.begin(), it);
        const cv::Point2f& px_ref = ref_frame.keypoints_.at(i);
        cv::arrowedLine(img_rgb, px_ref, px_cur, green, 1);
      } else {  // New feature tracks are blue.
        cv::circle(img_rgb, px_cur, 6, blue, 1);
      }
    }
  }
  return img_rgb;
}

bool Tracker::pnp(const StereoFrame& cur_stereo_frame,
                  const gtsam::Rot3& camLrectlkf_R_camLrectkf,
                  const gtsam::Point3& camLrectlkf_t_camLrectkf,
                  gtsam::Pose3* best_absolute_pose,
                  std::vector<int>* inliers) {
  CHECK_NOTNULL(best_absolute_pose);

  const opengv::rotation_t& rotation_prior = camLrectlkf_R_camLrectkf.matrix();
  const opengv::translation_t& translation_prior =
      camLrectlkf_t_camLrectkf.matrix();

  opengv::bearingVectors_t bearing_vectors;
  opengv::points_t points;

  //! Copy landmarks map since otw we may block backend thread. This assumes
  //! copying the whole map is quicker than spending time finding the lmks we
  //! need. Call this as late as possible, so the backend has maximum time.
  LandmarksMap copy_landmarks_map_;
  {  // Safe-guard the landmarks_map_
    std::lock_guard<std::mutex> lock(landmarks_map_mtx_);
    copy_landmarks_map_ = landmarks_map_;
  }

  // This is horrible, because we are weirdly looping over right_keypoints_rect
  // to know what landmarks are valid and tracked... Re-do this after PR #420...
  // How it should be done: loop over feature tracks alone.
  CHECK_EQ(cur_stereo_frame.left_keypoints_rectified_.size(),
           cur_stereo_frame.left_frame_.landmarks_.size());
  for (size_t i = 0; i < cur_stereo_frame.left_keypoints_rectified_.size();
       i++) {
    const auto& lmk_id = cur_stereo_frame.left_frame_.landmarks_.at(i);
    if (cur_stereo_frame.left_keypoints_rectified_[i].first ==
            KeypointStatus::VALID &&
        lmk_id != -1) {  // why is lmk_id -1 if KeypointStatus is VALID?
      CHECK_NE(lmk_id, -1);
      //! We have a valid lmk id.
      //! Query our map of optimized landmarks.
      const auto& it = copy_landmarks_map_.find(lmk_id);
      if (it != copy_landmarks_map_.end()) {
        //! We found our landmark, store its value.
        points.push_back(it->second);
        bearing_vectors.push_back(cur_stereo_frame.keypoints_3d_[i]);
      } else {
        //! The landmark is not in our time-horizon.
        VLOG(5) << "Landmark Id " << lmk_id << " is out of time-horizon.";
      }
    } else {
      // CHECK_EQ(lmk_id, -1); why is this not true :(
      //! Not interested in this 2D-3D because the right keypoint is not valid
      //! and/or the lmk_id is invalid...
      // NOT ideal because we are dropping valuable info for the mono case...
      VLOG(5) << "Dropping 2D-3D correspondence: " << i;
    }
  }
  CHECK_EQ(points.size(), bearing_vectors.size());

  // Create the central adapter
  AdapterPnp adapter(bearing_vectors, points);

  // TODO(Toni): parametrize
  static constexpr int max_iterations = 100;
  static constexpr double probability = 0.99;
  // Should be similar to current klt_eps, but keep it separate.
  const double& reprojection_error = tracker_params_.ransac_threshold_pnp_;
  const double avg_focal_length =
      0.5 * static_cast<double>(camera_->getCamParams().intrinsics_[0] +
                                camera_->getCamParams().intrinsics_[1]);
  const double threshold =
      1.0 - std::cos(std::atan(std::sqrt(2.0) * reprojection_error /
                               avg_focal_length));
  VLOG(5) << "PnP params:\n"
          << "- Reprojection error: " << reprojection_error << '\n'
          << "- Focal Length: " << avg_focal_length << '\n'
          << "- Threshold: " << threshold;

  return Tracker::runPnpRansac(adapter,
                               tracker_params_.pnp_method_,
                               rotation_prior,
                               translation_prior,
                               threshold,
                               max_iterations,
                               probability,
                               best_absolute_pose,
                               inliers);
}

bool Tracker::runPnpRansac(AdapterPnp& adapter,
                           const PnpMethod& pnp_method,
                           const opengv::rotation_t& rotation_prior,
                           const opengv::translation_t& translation_prior,
                           const double& threshold,
                           const int& max_iterations,
                           const double& probability,
                           gtsam::Pose3* best_pose,
                           std::vector<int>* inliers) {
  CHECK_NOTNULL(best_pose);
  std::shared_ptr<opengv::sac_problems::absolute_pose::AbsolutePoseSacProblem>
        absolute_pose_problem_ptr;

  switch (pnp_method) {
    case PnpMethod::KneipP2P: {
      // Uses rotation prior from adapter
      adapter.setR(rotation_prior);
      absolute_pose_problem_ptr = VIO::make_unique<
          opengv::sac_problems::absolute_pose::AbsolutePoseSacProblem>(
          adapter,
          opengv::sac_problems::absolute_pose::AbsolutePoseSacProblem::TWOPT);
      break;
    }
    case PnpMethod::KneipP3P: {
      absolute_pose_problem_ptr = VIO::make_unique<
          opengv::sac_problems::absolute_pose::AbsolutePoseSacProblem>(
          adapter,
          opengv::sac_problems::absolute_pose::AbsolutePoseSacProblem::KNEIP);
      break;
    }
    case PnpMethod::GaoP3P: {
      // Get the result
      absolute_pose_problem_ptr = VIO::make_unique<
          opengv::sac_problems::absolute_pose::AbsolutePoseSacProblem>(
          adapter,
          opengv::sac_problems::absolute_pose::AbsolutePoseSacProblem::GAO);
      break;
    }
    case PnpMethod::EPNP: {
      // Uses all correspondences.
      absolute_pose_problem_ptr = VIO::make_unique<
          opengv::sac_problems::absolute_pose::AbsolutePoseSacProblem>(
          adapter,
          opengv::sac_problems::absolute_pose::AbsolutePoseSacProblem::EPNP);
      break;
    }
    case PnpMethod::UPNP: {
      LOG_IF(WARNING, inliers) << "UPNP expects outlier free correspondences.";
      // Uses all correspondences.
      const opengv::transformations_t& upnp_transformations =
          opengv::absolute_pose::upnp(adapter);
      // TODO(TONI): what about the rest of transformations?
      CHECK_GT(upnp_transformations.size(), 0);
      *best_pose = Eigen::MatrixXd(upnp_transformations[0]);
      return true;
      break;
    }
    case PnpMethod::UP3P: {
      CHECK(inliers);
      LOG_IF(FATAL, inliers->empty()) << "UP3P needs to know the inliers.";
      // Uses three correspondences.
      const opengv::transformations_t& upnp_transformations =
          opengv::absolute_pose::upnp(adapter, *inliers);
      // TODO(TONI): what about the rest of transformations?
      CHECK_GT(upnp_transformations.size(), 0);
      *best_pose = Eigen::MatrixXd(upnp_transformations[0]);
      return true;
      break;
    }
    case PnpMethod::NonlinearOptimization: {
      CHECK(inliers);
      LOG_IF(FATAL, inliers->empty())
          << "NonlinearOptimization needs to know the inliers.";
      // Uses all correspondences.
      adapter.sett(translation_prior);
      adapter.setR(rotation_prior);
      *best_pose = Eigen::MatrixXd(
          opengv::absolute_pose::optimize_nonlinear(adapter, *inliers));
      return true;
      break;
    }
    case PnpMethod::MLPNP: {
      // TODO(TONI): needs fork of opengv, can we make a static check and use
      // this iff we are having MLPNP support?
      LOG(FATAL) << "Not implemented...";
      return false;
      break;
    }
    default: {
      LOG(ERROR) << "Unknown PnP method selected: "
                 << VIO::to_underlying(pnp_method);
      return false;
      break;
    }
  }

  //! Create a Ransac object
  opengv::sac::Ransac<
      opengv::sac_problems::absolute_pose::AbsolutePoseSacProblem>
      pnp_ransac(max_iterations, threshold, probability);

  //! Setup pnp ransac
  pnp_ransac.sac_model_ = absolute_pose_problem_ptr;

  //! Run pnp ransac
  if (!pnp_ransac.computeModel(100)) {
    return false;
  }

  *best_pose = Eigen::MatrixXd(pnp_ransac.model_coefficients_);

  if (inliers) *inliers = pnp_ransac.inliers_;
  return true;
}

}  // namespace VIO<|MERGE_RESOLUTION|>--- conflicted
+++ resolved
@@ -299,13 +299,8 @@
       << "Median disparity calculation failed...";
   VLOG(5) << "Median disparity: " << disparity;
   if (disparity < tracker_params_.disparityThreshold_) {
-<<<<<<< HEAD
-    LOG(WARNING) << "LOW_DISPARITY: " << disparity;
+    VLOG(5) << "LOW_DISPARITY: " << disparity;
     result.first = TrackingStatus::LOW_DISPARITY;
-=======
-    VLOG(5) << "LOW_DISPARITY: " << disparity;
-    status = TrackingStatus::LOW_DISPARITY;
->>>>>>> 674478f7
   } else {
     // Check for rotation only case
     // optical_flow_predictor_->predictFlow(ref_frame->keypoints_,
