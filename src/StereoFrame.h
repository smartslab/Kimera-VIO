--- conflicted
+++ resolved
@@ -1,816 +1,393 @@
-<<<<<<< HEAD
-/* -----------------------------------------------------------------------------
- * Copyright 2017, Massachusetts Institute of Technology,
- * Cambridge, MA 02139
- * All Rights Reserved
- * Authors: Luca Carlone, et al. (see THANKS for the full author list)
- * See LICENSE for the license information
- * -------------------------------------------------------------------------- */
-
-/**
- * @file   Frame.h
- * @brief  Class describing a pair of stereo images
- * @author Antoni Rosinol, Luca Carlone
- */
-
-#ifndef StereoFrame_H_
-#define StereoFrame_H_
-
-#include <vector>
-#include <string>
-#include <algorithm>
-#include <iostream>
-#include <iterator>
-#include <stdio.h>
-#include <stdlib.h>
-#include <ctype.h>
-
-#include <opencv2/calib3d/calib3d.hpp>
-#include <opencv2/highgui/highgui.hpp>
-#include <opencv2/imgproc/imgproc.hpp>
-#include <opencv2/opencv.hpp>
-#include <opencv2/core/core.hpp>
-#include <opencv2/features2d/features2d.hpp>
-#include <opencv2/highgui/highgui.hpp>
-#include <opencv2/imgproc/imgproc.hpp>
-#include <opencv2/video/tracking.hpp>
-
-#include <gtsam/geometry/Cal3_S2.h>
-#include <gtsam/geometry/StereoPoint2.h>
-
-#include "Frame.h"
-#include "UtilsGeometry.h"
-#include "StereoFrame-definitions.h"
-
-namespace VIO {
-
-////////////////////////////////////////////////////////////////////////////////
-// TODO put these parameters in its own .h/.cpp and add tests as in frontend
-// params
-enum VisionSensorType {STEREO, RGBD}; // 0 for stereo and 1 for RGBD
-
-class StereoMatchingParams{
-public:
-  double tolerance_template_matching_;
-  double nominal_baseline_;
-  int templ_cols_; // must be odd
-  int templ_rows_; // must be odd
-  int stripe_extra_rows_; // must be even
-  double min_point_dist_; // stereo points triangulated below this distance are discarded
-  double max_point_dist_; // stereo points triangulated beyond this distance are discarded=
-  bool bidirectional_matching_; // check best match left->right and right->left
-  bool subpixel_refinement_; // refine stereo matches with subpixel accuracy
-  bool equalize_image_; // do equalize image before processing
-  int vision_sensor_type_; // options to use RGB-D vs. stereo
-  double min_depth_factor_; // min-depth to be used with RGB-D
-  double map_depth_factor_; // depth-map to be used with RGB-D
-
-public:
-  StereoMatchingParams(
-      double tol_template_matching = 0.15,
-      int templ_cols = 101,
-      int templ_rows = 11,
-      int stripe_extra_rows = 0,
-      double min_point_dist = 0.1,
-      double max_point_dist = 15.0,
-      bool bidirectional_matching = false,
-      double nominal_baseline = 0.11, // NOTE that this is hard coded (for EuRoC)
-      bool subpixel_refinement = false,
-      bool equalize_image = false,
-      int vision_sensor_type = VisionSensorType::STEREO,
-      double min_depth_factor = 0.3, // NOTE that this is hard coded (for RealSense)
-      double map_depth_factor = 0.001) : // NOTE that this is hard coded (for RealSense)
-        tolerance_template_matching_(std::move(tol_template_matching)),
-        nominal_baseline_(std::move(nominal_baseline)),
-        templ_cols_(std::move(templ_cols)),
-        templ_rows_(std::move(templ_rows)),
-        stripe_extra_rows_(std::move(stripe_extra_rows)),
-        min_point_dist_(std::max(min_point_dist, 1e-3)),
-        max_point_dist_(std::move(max_point_dist)),
-        bidirectional_matching_(std::move(bidirectional_matching)),
-        subpixel_refinement_(std::move(subpixel_refinement)),
-        equalize_image_(std::move(equalize_image)),
-        vision_sensor_type_(std::move(vision_sensor_type)),
-        min_depth_factor_(std::move(min_depth_factor)),
-        map_depth_factor_(std::move(map_depth_factor)) {
-    CHECK(!(templ_cols_ % 2 != 1 || templ_rows_ % 2 != 1)) // check that they are odd
-        << "StereoMatchingParams: template size must be odd!";
-    CHECK(!(stripe_extra_rows_ % 2 != 0)) // check that they are even
-        << "StereoMatchingParams: stripe_extra_rows size must be even!";
-  }
-
-  /* ------------------------------------------------------------------------ */
-  bool equals(const StereoMatchingParams& tp2, double tol = 1e-10) const {
-    return (fabs(nominal_baseline_ - tp2.nominal_baseline_) <= tol) &&
-        (equalize_image_ == tp2.equalize_image_) &&
-        (fabs(tolerance_template_matching_ - tp2.tolerance_template_matching_) <= tol) &&
-        (templ_cols_ == tp2.templ_cols_) &&
-        (templ_rows_ == tp2.templ_rows_) &&
-        (stripe_extra_rows_ == tp2.stripe_extra_rows_) &&
-        (fabs(min_point_dist_ - tp2.min_point_dist_) <= tol) &&
-        (fabs(max_point_dist_ - tp2.max_point_dist_) <= tol) &&
-        (bidirectional_matching_ == tp2.bidirectional_matching_) &&
-        (subpixel_refinement_== tp2.subpixel_refinement_) &&
-        (vision_sensor_type_ == tp2.vision_sensor_type_);
-  }
-
-  void print () const {
-     LOG(INFO) << "** Sparse Stereo Matching parameters **\n"
-         << "equalize_image_: " << equalize_image_ << '\n'
-         << "nominalBaseline_: " << nominal_baseline_ << '\n'
-         << "vision_sensor_type_: " << vision_sensor_type_ << '\n'
-         << "toleranceTemplateMatching_: " << tolerance_template_matching_ << '\n'
-         << "templ_cols_: " << templ_cols_ << '\n'
-         << "templ_rows_: " << templ_rows_ << '\n'
-         << "stripe_extra_rows_: " << stripe_extra_rows_ << '\n'
-         << "minPointDist_: " << min_point_dist_ << '\n'
-         << "maxPointDist_: " << max_point_dist_ << '\n'
-         << "bidirectionalMatching_: " << bidirectional_matching_ << '\n'
-         << "subpixelRefinementStereo_: " << subpixel_refinement_;
-         if (vision_sensor_type_ == VisionSensorType::RGBD) {
-           LOG(INFO) << "minDepthFactor_: " << min_depth_factor_ << '\n'
-            << "mapDepthFactor_: " << map_depth_factor_;
-         }
-  }
-
-  // TODO do abstract class for parameters structure, they all look very similar.
-  bool parseYaml(const std::string& filepath) {
-    cv::FileStorage fs;
-    UtilsOpenCV::safeOpenCVFileStorage(&fs, filepath);
-    return parseYamlFromOpenFileStorage(fs);
-  }
-
-  bool parseYamlFromOpenFileStorage(cv::FileStorage& fs) {
-    CHECK(fs.isOpened()) << "File storage is not open!";
-    fs["equalizeImage"] >> equalize_image_;
-    fs["nominalBaseline"] >> nominal_baseline_;
-    fs["visionSensorType"] >> vision_sensor_type_;
-    fs["toleranceTemplateMatching"] >> tolerance_template_matching_;
-    fs["templ_cols"] >> templ_cols_;
-    fs["templ_rows"] >> templ_rows_;
-    fs["stripe_extra_rows"] >> stripe_extra_rows_;
-    fs["minPointDist"] >> min_point_dist_;
-    fs["maxPointDist"] >> max_point_dist_;
-    fs["bidirectionalMatching"] >> bidirectional_matching_;
-    fs["subpixelRefinementStereo"] >> subpixel_refinement_;
-    if (vision_sensor_type_ == VisionSensorType::RGBD) {
-      fs["minDepthFactor"] >> min_depth_factor_;
-      fs["mapDepthFactor"] >> map_depth_factor_;
-    }
-    return true;
-  }
-};
-
-////////////////////////////////////////////////////////////////////////////////
-class StereoFrame {
-public:
-  StereoFrame(const FrameId& id,
-              const Timestamp& timestamp,
-              const cv::Mat& left_image,
-              const CameraParams& cam_param_left,
-              const cv::Mat& right_image,
-              const CameraParams& cam_param_right,
-              const gtsam::Pose3& L_Pose_R,
-              const StereoMatchingParams& stereo_matching_params);
-
-public:
-  struct LandmarkInfo{
-    KeypointCV keypoint;
-    double score;
-    int age;
-    gtsam::Vector3 keypoint_3d;
-  };
-
-  cv::Mat left_img_rectified_;
-  cv::Mat right_img_rectified_;
-
-  // TODO these guys are flying around the code, as they are publicly accessible
-  // by anyone... To make this self-contained and thread-safe, there should be
-  // getters for each one of these, but this has the caveat of making copies
-  // everytime a getter is called. Better would be to add them to a
-  // Output queue.
-  KeypointsCV left_keypoints_rectified_;
-  KeypointsCV right_keypoints_rectified_;
-  std::vector<Kstatus> right_keypoints_status_;
-  std::vector<double> keypoints_depth_;
-  std::vector<Vector3> keypoints_3d_; // in the ref frame of the UNRECTIFIED left frame
-
-public:
-  /* ------------------------------------------------------------------------ */
-  void setIsKeyframe(bool is_kf);
-
-  /* ------------------------------------------------------------------------ */
-  void setIsRectified(bool is_rectified);
-
-  /* ------------------------------------------------------------------------ */
-  // THIS IS NOT THREAD-SAFE
-  // Create a 2D mesh only including triangles corresponding to obstables (planar surfaces)
-  // min_elongation_ratio = 0.5 (max 1): check on the elongation of the triangle (TODO: this check is conservative)
-  // if mesh2Dtype = VALIDKEYPOINTS: 2D triangulation is computed form keypoints with VALID right match and valid lmk id (!=-1)
-  // if mesh2Dtype = DENSE: to the keypoints mentioned in the sparse case, we add other points without lmk id (but with valid stereo)
-  // pointsWithIdStereo is optional, and represents the landmarks corresponding
-  // to the keypoints used to create the 2d mesh.
-  void createMesh2dStereo(std::vector<cv::Vec6f>* triangulation_2D,
-                          std::vector<std::pair<LandmarkId, gtsam::Point3>>*
-                          pointsWithIdStereo = nullptr,
-                          const Mesh2Dtype& mesh2Dtype = VALIDKEYPOINTS,
-                          const bool& useCanny = true) const;
-
-  /* ------------------------------------------------------------------------ */
-  // THIS IS NOT THREAD-SAFE
-  void createMesh2dVIO(std::vector<cv::Vec6f>* triangulation_2D,
-                       const std::unordered_map<LandmarkId,
-                       gtsam::Point3>& pointsWithIdVIO) const;
-
-  /* ------------------------------------------------------------------------ */
-  // Removes triangles in the 2d mesh that have more than "max_keypoints_with_
-  // gradient" keypoints with higher gradient than "gradient_bound".
-  // Input the original triangulation: original_triangulation_2D
-  // Output the filtered triangulation wo high-gradient triangles:
-  // filtered_triangulation_2D.
-  // gradient_bound = 50 (max 255): if pixels in triangle have at least max_keypoints
-  // _with_gradient grad smaller than gradient_bound, triangle is rejected
-  void filterTrianglesWithGradients(
-      const std::vector<cv::Vec6f>& original_triangulation_2D,
-      std::vector<cv::Vec6f>* filtered_triangulation_2D,
-      const float& gradient_bound = 50.0,
-      const size_t& max_keypoints_with_gradient = 0) const;
-
-  /* ------------------------------------------------------------------------ */
-  // Copy rectification parameters from another stereo camera.
-  void cloneRectificationParameters(const StereoFrame& sf);
-
-  /* ------------------------------------------------------------------------ */
-  // Returns left and right rectified images and left and right rectified camera
-  // calibration
-  void getRectifiedImages();
-
-  /* ------------------------------------------------------------------------ */
-  // For each keypoint in the left frame, get
-  // (i) keypoint in right frame,
-  // (ii) depth,
-  // (iii) corresponding 3D point.
-  void sparseStereoMatching(const int verbosity = 0);
-
-  /* ------------------------------------------------------------------------ */
-  void checkStereoFrame() const;
-
-  /* ------------------------------------------------------------------------ */
-  LandmarkInfo getLandmarkInfo(const LandmarkId& i) const;
-
-  /* ------------------------------------------------------------------------ */
-  // Compute rectification parameters.
-  void computeRectificationParameters();
-
-  // TODO the functions below are just public for testing... fix that.
-  /* ------------------------------------------------------------------------ */
-  void undistortRectifyPoints(
-      const KeypointsCV& left_keypoints_unrectified,
-      const CameraParams& cam_param,
-      const gtsam::Cal3_S2& rectCameraMatrix,
-      StatusKeypointsCV* left_keypoints_rectified) const;
-
-  /* ------------------------------------------------------------------------ */
-  // TODO do not return containers by value.
-  StatusKeypointsCV getRightKeypointsRectified(
-      const cv::Mat left_rectified,
-      const cv::Mat right_rectified,
-      const StatusKeypointsCV& left_keypoints_rectified,
-      const double& fx,
-      const double& getBaseline) const;
-
-  StatusKeypointsCV getRightKeypointsRectifiedRGBD(
-      const cv::Mat left_rectified,
-      const cv::Mat right_rectified,
-      const StatusKeypointsCV& left_keypoints_rectified,
-      const double& fx, 
-      const double& getBaseline,
-      const double& getDepthMapFactor, 
-      const double& getMinDepth) const;
-
-  /* ------------------------------------------------------------------------ */
-  std::vector<double> getDepthFromRectifiedMatches(
-      StatusKeypointsCV& left_keypoints_rectified,
-      StatusKeypointsCV& right_keypoints_rectified,
-      const double &fx,
-      const double &getBaseline) const;
-
-  /* ------------------------------------------------------------------------ */
-  static std::pair<KeypointsCV, std::vector<Kstatus>> distortUnrectifyPoints(
-      const StatusKeypointsCV& keypoints_rectified,
-      const cv::Mat map_x,
-      const cv::Mat map_y);
-
-  /* ------------------------------------------------------------------------ */
-  std::pair<StatusKeypointCV, double> findMatchingKeypointRectified(
-      const cv::Mat left_rectified,
-      const KeypointCV& left_rectified_i,
-      const cv::Mat right_rectified,
-      const int templ_cols, const int templ_rows,
-      const int stripe_cols, const int stripe_rows,
-      const double tol_corr, const bool debugStereoMatching = false) const;
-
-public:
-  /// Getters
-  // Thread-safe.
-  inline FrameId getFrameId() const {return id_;}
-  inline Timestamp getTimestamp() const {return timestamp_;}
-
-  // NOT THREAD-SAFE, needs critical section.
-  inline bool isRectified() const {return is_rectified_;}
-  inline bool isKeyframe() const {return is_keyframe_;}
-  inline gtsam::Pose3 getBPoseCamLRect() const {
-    CHECK(is_rectified_);
-    return B_Pose_camLrect_;
-  }
-  inline double getBaseline() const {return baseline_;}
-  inline StereoMatchingParams getSparseStereoParams() const {
-    return sparse_stereo_params_;
-  }
-  inline double getMinDepthFactor() const {return getSparseStereoParams().min_depth_factor_; }
-  inline double getMapDepthFactor() const {return getSparseStereoParams().map_depth_factor_; }
-  inline gtsam::Cal3_S2 getLeftUndistRectCamMat() const {
-    return left_undistRectCameraMatrix_;
-  }
-  inline gtsam::Cal3_S2 getRightUndistRectCamMat() const {
-    return right_undistRectCameraMatrix_;
-  }
-
-  // NON-THREAD SAFE.
-  inline const Frame& getLeftFrame() const {return left_frame_;}
-  inline const Frame& getRightFrame() const {return right_frame_;}
-  // NON-THREAD SAFE, and potentially very hazardous, giving away rights to
-  // modify class members is evil.
-  inline Frame* getLeftFrameMutable() {return &left_frame_;}
-  inline Frame* getRightFrameMutable() {return &right_frame_;}
-
-  void print() const;
-
-private:
-  const FrameId id_;
-  const Timestamp timestamp_;
-
-  Frame left_frame_;
-  Frame right_frame_;
-
-  bool is_rectified_; // make sure to do that on each captured image
-  bool is_keyframe_;
-
-  StereoMatchingParams sparse_stereo_params_;
-
-  // RELATIVE POSE BEFORE RECTIFICATION
-  const gtsam::Pose3 camL_Pose_camR; // relative pose between left and right camera
-
-  // QUANTITIES AFTER RECTIFICATION
-  // Note: rectification
-  // is something that belongs to a stereo camera,
-  // and that's why these are stored here!
-  gtsam::Cal3_S2 left_undistRectCameraMatrix_;
-  gtsam::Cal3_S2 right_undistRectCameraMatrix_;
-  gtsam::Pose3 B_Pose_camLrect_; // pose of the left camera wrt the body frame - after rectification!
-  double baseline_; // after rectification!
-
-private:
-  /* ------------------------------------------------------------------------ */
-  // Given an image img, computes its gradients in img_grads.
-  void computeImgGradients(const cv::Mat& img, cv::Mat* img_grads) const;
-
-  /* ------------------------------------------------------------------------ */
-  // Use optical flow to get right frame correspondences.
-  // deprecated
-  void getRightKeypointsLKunrectified();
-
-  /* ------------------------------------------------------------------------ */
-  // Get disparity image:
-  // https://github.com/opencv/opencv/blob/master/samples/cpp/tutorial_code/calib3d/stereoBM/SBM_Sample.cpp
-  // TODO imshow has to be called in the main thread.
-  cv::Mat getDisparityImage() const;
-
-  /* ------------------------------------------------------------------------ */
-  void showOriginal(const int verbosity) const;
-
-  /* ------------------------------------------------------------------------ */
-  // TODO visualization (aka imshow/waitKey) must be done in the main thread...
-  void showRectified(const int verbosity) const;
-
-  /* ------------------------------------------------------------------------ */
-  // TODO visualization (aka imshow/waitKey) must be done in the main thread...
-  void showImagesSideBySide(const cv::Mat imL,
-                            const cv::Mat imR,
-                            const std::string& title,
-                            const int& verbosity = 0) const;
-
-  /* ------------------------------------------------------------------------ */
-  cv::Mat drawEpipolarLines(const cv::Mat img1,
-                            const cv::Mat img2,
-                            const int& numLines = 20,
-                            const int& verbosity = 0) const;
-
-  /* ------------------------------------------------------------------------ */
-  // TODO visualization (aka imshow/waitKey) must be done in the main thread...
-  void displayLeftRightMatches() const;
-
-  /* ------------------------------------------------------------------------ */
-  // Visualize statistics on the performance of the sparse stereo matching
-  void displayKeypointStats(
-      const StatusKeypointsCV& right_keypoints_rectified) const;
-};
-
-} // namespace VIO
-
-#endif /* StereoFrame_H_ */
-=======
-/* -----------------------------------------------------------------------------
- * Copyright 2017, Massachusetts Institute of Technology,
- * Cambridge, MA 02139
- * All Rights Reserved
- * Authors: Luca Carlone, et al. (see THANKS for the full author list)
- * See LICENSE for the license information
- * -------------------------------------------------------------------------- */
-
-/**
- * @file   Frame.h
- * @brief  Class describing a pair of stereo images
- * @author Antoni Rosinol, Luca Carlone
- */
-
-#ifndef StereoFrame_H_
-#define StereoFrame_H_
-
-#include <vector>
-#include <string>
-#include <algorithm>
-#include <iostream>
-#include <iterator>
-#include <stdio.h>
-#include <stdlib.h>
-#include <ctype.h>
-
-#include <opencv2/calib3d/calib3d.hpp>
-#include <opencv2/highgui/highgui.hpp>
-#include <opencv2/imgproc/imgproc.hpp>
-#include <opencv2/opencv.hpp>
-#include <opencv2/core/core.hpp>
-#include <opencv2/features2d/features2d.hpp>
-#include <opencv2/highgui/highgui.hpp>
-#include <opencv2/imgproc/imgproc.hpp>
-#include <opencv2/video/tracking.hpp>
-
-#include <gtsam/geometry/Cal3_S2.h>
-#include <gtsam/geometry/StereoPoint2.h>
-
-#include "Frame.h"
-#include "UtilsGeometry.h"
-#include "StereoFrame-definitions.h"
-
-namespace VIO {
-
-////////////////////////////////////////////////////////////////////////////////
-// TODO put these parameters in its own .h/.cpp and add tests as in frontend
-// params
-enum VisionSensorType {STEREO, RGBD}; // 0 for stereo and 1 for RGBD
-
-class StereoMatchingParams{
-public:
-  double tolerance_template_matching_;
-  double nominal_baseline_;
-  int templ_cols_; // must be odd
-  int templ_rows_; // must be odd
-  int stripe_extra_rows_; // must be even
-  double min_point_dist_; // stereo points triangulated below this distance are discarded
-  double max_point_dist_; // stereo points triangulated beyond this distance are discarded=
-  bool bidirectional_matching_; // check best match left->right and right->left
-  bool subpixel_refinement_; // refine stereo matches with subpixel accuracy
-  bool equalize_image_; // do equalize image before processing
-  int vision_sensor_type_; // options to use RGB-D vs. stereo
-  double min_depth_factor_; // min-depth to be used with RGB-D
-  double map_depth_factor_; // depth-map to be used with RGB-D
-
-public:
-  StereoMatchingParams(
-      double tol_template_matching = 0.15,
-      int templ_cols = 101,
-      int templ_rows = 11,
-      int stripe_extra_rows = 0,
-      double min_point_dist = 0.1,
-      double max_point_dist = 15.0,
-      bool bidirectional_matching = false,
-      double nominal_baseline = 0.11, // NOTE that this is hard coded (for EuRoC)
-      bool subpixel_refinement = false,
-      bool equalize_image = false,
-      int vision_sensor_type = VisionSensorType::STEREO,
-      double min_depth_factor = 0.3, // NOTE that this is hard coded (for RealSense)
-      double map_depth_factor = 0.001) : // NOTE that this is hard coded (for RealSense)
-        tolerance_template_matching_(std::move(tol_template_matching)),
-        nominal_baseline_(std::move(nominal_baseline)),
-        templ_cols_(std::move(templ_cols)),
-        templ_rows_(std::move(templ_rows)),
-        stripe_extra_rows_(std::move(stripe_extra_rows)),
-        min_point_dist_(std::max(min_point_dist, 1e-3)),
-        max_point_dist_(std::move(max_point_dist)),
-        bidirectional_matching_(std::move(bidirectional_matching)),
-        subpixel_refinement_(std::move(subpixel_refinement)),
-        equalize_image_(std::move(equalize_image)),
-        vision_sensor_type_(std::move(vision_sensor_type)),
-        min_depth_factor_(std::move(min_depth_factor)),
-        map_depth_factor_(std::move(map_depth_factor)) {
-    CHECK(!(templ_cols_ % 2 != 1 || templ_rows_ % 2 != 1)) // check that they are odd
-        << "StereoMatchingParams: template size must be odd!";
-    CHECK(!(stripe_extra_rows_ % 2 != 0)) // check that they are even
-        << "StereoMatchingParams: stripe_extra_rows size must be even!";
-  }
-
-  /* ------------------------------------------------------------------------ */
-  bool equals(const StereoMatchingParams& tp2, double tol = 1e-10) const {
-    return (fabs(nominal_baseline_ - tp2.nominal_baseline_) <= tol) &&
-        (equalize_image_ == tp2.equalize_image_) &&
-        (fabs(tolerance_template_matching_ - tp2.tolerance_template_matching_) <= tol) &&
-        (templ_cols_ == tp2.templ_cols_) &&
-        (templ_rows_ == tp2.templ_rows_) &&
-        (stripe_extra_rows_ == tp2.stripe_extra_rows_) &&
-        (fabs(min_point_dist_ - tp2.min_point_dist_) <= tol) &&
-        (fabs(max_point_dist_ - tp2.max_point_dist_) <= tol) &&
-        (bidirectional_matching_ == tp2.bidirectional_matching_) &&
-        (subpixel_refinement_== tp2.subpixel_refinement_) &&
-        (vision_sensor_type_ == tp2.vision_sensor_type_);
-  }
-
-  void print () const {
-     LOG(INFO) << "** Sparse Stereo Matching parameters **\n"
-         << "equalize_image_: " << equalize_image_ << '\n'
-         << "nominalBaseline_: " << nominal_baseline_ << '\n'
-         << "vision_sensor_type_: " << vision_sensor_type_ << '\n'
-         << "toleranceTemplateMatching_: " << tolerance_template_matching_ << '\n'
-         << "templ_cols_: " << templ_cols_ << '\n'
-         << "templ_rows_: " << templ_rows_ << '\n'
-         << "stripe_extra_rows_: " << stripe_extra_rows_ << '\n'
-         << "minPointDist_: " << min_point_dist_ << '\n'
-         << "maxPointDist_: " << max_point_dist_ << '\n'
-         << "bidirectionalMatching_: " << bidirectional_matching_ << '\n'
-         << "subpixelRefinementStereo_: " << subpixel_refinement_;
-         if (vision_sensor_type_ == VisionSensorType::RGBD) {
-           LOG(INFO) << "minDepthFactor_: " << min_depth_factor_ << '\n'
-            << "mapDepthFactor_: " << map_depth_factor_;
-         }
-  }
-};
-
-class StereoFrame {
-public:
-  StereoFrame(const FrameId& id,
-              const Timestamp& timestamp,
-              const cv::Mat& left_image,
-              const CameraParams& cam_param_left,
-              const cv::Mat& right_image,
-              const CameraParams& cam_param_right,
-              const gtsam::Pose3& L_Pose_R,
-              const StereoMatchingParams& stereo_matching_params);
-
-public:
-  struct LandmarkInfo{
-    KeypointCV keypoint;
-    double score;
-    int age;
-    gtsam::Vector3 keypoint_3d;
-  };
-
-  cv::Mat left_img_rectified_;
-  cv::Mat right_img_rectified_;
-
-  // TODO these guys are flying around the code, as they are publicly accessible
-  // by anyone... To make this self-contained and thread-safe, there should be
-  // getters for each one of these, but this has the caveat of making copies
-  // everytime a getter is called. Better would be to add them to a
-  // Output queue.
-  KeypointsCV left_keypoints_rectified_;
-  KeypointsCV right_keypoints_rectified_;
-  std::vector<Kstatus> right_keypoints_status_;
-  std::vector<double> keypoints_depth_;
-  std::vector<Vector3> keypoints_3d_; // in the ref frame of the UNRECTIFIED left frame
-
-public:
-  /* ------------------------------------------------------------------------ */
-  void setIsKeyframe(bool is_kf);
-
-  /* ------------------------------------------------------------------------ */
-  void setIsRectified(bool is_rectified);
-
-  /* ------------------------------------------------------------------------ */
-  // THIS IS NOT THREAD-SAFE
-  // Create a 2D mesh only including triangles corresponding to obstables (planar surfaces)
-  // min_elongation_ratio = 0.5 (max 1): check on the elongation of the triangle (TODO: this check is conservative)
-  // if mesh2Dtype = VALIDKEYPOINTS: 2D triangulation is computed form keypoints with VALID right match and valid lmk id (!=-1)
-  // if mesh2Dtype = DENSE: to the keypoints mentioned in the sparse case, we add other points without lmk id (but with valid stereo)
-  // pointsWithIdStereo is optional, and represents the landmarks corresponding
-  // to the keypoints used to create the 2d mesh.
-  void createMesh2dStereo(std::vector<cv::Vec6f>* triangulation_2D,
-                          std::vector<std::pair<LandmarkId, gtsam::Point3>>*
-                          pointsWithIdStereo = nullptr,
-                          const Mesh2Dtype& mesh2Dtype = VALIDKEYPOINTS,
-                          const bool& useCanny = true) const;
-
-  /* ------------------------------------------------------------------------ */
-  // THIS IS NOT THREAD-SAFE
-  void createMesh2dVIO(std::vector<cv::Vec6f>* triangulation_2D,
-                       const std::unordered_map<LandmarkId,
-                       gtsam::Point3>& pointsWithIdVIO) const;
-
-  /* ------------------------------------------------------------------------ */
-  // Removes triangles in the 2d mesh that have more than "max_keypoints_with_
-  // gradient" keypoints with higher gradient than "gradient_bound".
-  // Input the original triangulation: original_triangulation_2D
-  // Output the filtered triangulation wo high-gradient triangles:
-  // filtered_triangulation_2D.
-  // gradient_bound = 50 (max 255): if pixels in triangle have at least max_keypoints
-  // _with_gradient grad smaller than gradient_bound, triangle is rejected
-  void filterTrianglesWithGradients(
-      const std::vector<cv::Vec6f>& original_triangulation_2D,
-      std::vector<cv::Vec6f>* filtered_triangulation_2D,
-      const float& gradient_bound = 50.0,
-      const size_t& max_keypoints_with_gradient = 0) const;
-
-  /* ------------------------------------------------------------------------ */
-  // Copy rectification parameters from another stereo camera.
-  void cloneRectificationParameters(const StereoFrame& sf);
-
-  /* ------------------------------------------------------------------------ */
-  // Returns left and right rectified images and left and right rectified camera
-  // calibration
-  void getRectifiedImages();
-
-  /* ------------------------------------------------------------------------ */
-  // For each keypoint in the left frame, get
-  // (i) keypoint in right frame,
-  // (ii) depth,
-  // (iii) corresponding 3D point.
-  void sparseStereoMatching(const int verbosity = 0);
-
-  /* ------------------------------------------------------------------------ */
-  void checkStereoFrame() const;
-
-  /* ------------------------------------------------------------------------ */
-  LandmarkInfo getLandmarkInfo(const LandmarkId& i) const;
-
-  /* ------------------------------------------------------------------------ */
-  // Compute rectification parameters.
-  void computeRectificationParameters();
-
-  // TODO the functions below are just public for testing... fix that.
-  /* ------------------------------------------------------------------------ */
-  void undistortRectifyPoints(
-      const KeypointsCV& left_keypoints_unrectified,
-      const CameraParams& cam_param,
-      const gtsam::Cal3_S2& rectCameraMatrix,
-      StatusKeypointsCV* left_keypoints_rectified) const;
-
-  /* ------------------------------------------------------------------------ */
-  // TODO do not return containers by value.
-  StatusKeypointsCV getRightKeypointsRectified(
-      const cv::Mat left_rectified,
-      const cv::Mat right_rectified,
-      const StatusKeypointsCV& left_keypoints_rectified,
-      const double& fx,
-      const double& getBaseline) const;
-
-  StatusKeypointsCV getRightKeypointsRectifiedRGBD(
-      const cv::Mat left_rectified,
-      const cv::Mat right_rectified,
-      const StatusKeypointsCV& left_keypoints_rectified,
-      const double& fx, 
-      const double& getBaseline,
-      const double& getDepthMapFactor, 
-      const double& getMinDepth) const;
-
-  /* ------------------------------------------------------------------------ */
-  std::vector<double> getDepthFromRectifiedMatches(
-      StatusKeypointsCV& left_keypoints_rectified,
-      StatusKeypointsCV& right_keypoints_rectified,
-      const double &fx,
-      const double &getBaseline) const;
-
-  /* ------------------------------------------------------------------------ */
-  static std::pair<KeypointsCV, std::vector<Kstatus>> distortUnrectifyPoints(
-      const StatusKeypointsCV& keypoints_rectified,
-      const cv::Mat map_x,
-      const cv::Mat map_y);
-
-  /* ------------------------------------------------------------------------ */
-  std::pair<StatusKeypointCV, double> findMatchingKeypointRectified(
-      const cv::Mat left_rectified,
-      const KeypointCV& left_rectified_i,
-      const cv::Mat right_rectified,
-      const int templ_cols, const int templ_rows,
-      const int stripe_cols, const int stripe_rows,
-      const double tol_corr, const bool debugStereoMatching = false) const;
-
-public:
-  /// Getters
-  // Thread-safe.
-  inline FrameId getFrameId() const {return id_;}
-  inline Timestamp getTimestamp() const {return timestamp_;}
-
-  // NOT THREAD-SAFE, needs critical section.
-  inline bool isRectified() const {return is_rectified_;}
-  inline bool isKeyframe() const {return is_keyframe_;}
-  inline gtsam::Pose3 getBPoseCamLRect() const {
-    CHECK(is_rectified_);
-    return B_Pose_camLrect_;
-  }
-  inline double getBaseline() const {return baseline_;}
-  inline StereoMatchingParams getSparseStereoParams() const {
-    return sparse_stereo_params_;
-  }
-  inline double getMinDepthFactor() const {return sparse_stereo_params_.min_depth_factor_; }
-  inline double getMapDepthFactor() const {return sparse_stereo_params_.map_depth_factor_; }
-  inline gtsam::Cal3_S2 getLeftUndistRectCamMat() const {
-    return left_undistRectCameraMatrix_;
-  }
-  inline gtsam::Cal3_S2 getRightUndistRectCamMat() const {
-    return right_undistRectCameraMatrix_;
-  }
-
-  // NON-THREAD SAFE.
-  inline const Frame& getLeftFrame() const {return left_frame_;}
-  inline const Frame& getRightFrame() const {return right_frame_;}
-  // NON-THREAD SAFE, and potentially very hazardous, giving away rights to
-  // modify class members is evil.
-  inline Frame* getLeftFrameMutable() {return &left_frame_;}
-  inline Frame* getRightFrameMutable() {return &right_frame_;}
-
-private:
-  const FrameId id_;
-  const Timestamp timestamp_;
-
-  Frame left_frame_;
-  Frame right_frame_;
-
-  bool is_rectified_; // make sure to do that on each captured image
-  bool is_keyframe_;
-
-  StereoMatchingParams sparse_stereo_params_;
-
-  // RELATIVE POSE BEFORE RECTIFICATION
-  const gtsam::Pose3 camL_Pose_camR; // relative pose between left and right camera
-
-  // QUANTITIES AFTER RECTIFICATION
-  // Note: rectification
-  // is something that belongs to a stereo camera,
-  // and that's why these are stored here!
-  gtsam::Cal3_S2 left_undistRectCameraMatrix_;
-  gtsam::Cal3_S2 right_undistRectCameraMatrix_;
-  gtsam::Pose3 B_Pose_camLrect_; // pose of the left camera wrt the body frame - after rectification!
-  double baseline_; // after rectification!
-
-private:
-  /* ------------------------------------------------------------------------ */
-  // Given an image img, computes its gradients in img_grads.
-  void computeImgGradients(const cv::Mat& img, cv::Mat* img_grads) const;
-
-  /* ------------------------------------------------------------------------ */
-  // Use optical flow to get right frame correspondences.
-  // deprecated
-  void getRightKeypointsLKunrectified();
-
-  /* ------------------------------------------------------------------------ */
-  // Get disparity image:
-  // https://github.com/opencv/opencv/blob/master/samples/cpp/tutorial_code/calib3d/stereoBM/SBM_Sample.cpp
-  // TODO imshow has to be called in the main thread.
-  cv::Mat getDisparityImage() const;
-
-  /* ------------------------------------------------------------------------ */
-  void print() const;
-
-  /* ------------------------------------------------------------------------ */
-  void showOriginal(const int verbosity) const;
-
-  /* ------------------------------------------------------------------------ */
-  // TODO visualization (aka imshow/waitKey) must be done in the main thread...
-  void showRectified(const int verbosity) const;
-
-  /* ------------------------------------------------------------------------ */
-  // TODO visualization (aka imshow/waitKey) must be done in the main thread...
-  void showImagesSideBySide(const cv::Mat imL,
-                            const cv::Mat imR,
-                            const std::string& title,
-                            const int& verbosity = 0) const;
-
-  /* ------------------------------------------------------------------------ */
-  cv::Mat drawEpipolarLines(const cv::Mat img1,
-                            const cv::Mat img2,
-                            const int& numLines = 20,
-                            const int& verbosity = 0) const;
-
-  /* ------------------------------------------------------------------------ */
-  // TODO visualization (aka imshow/waitKey) must be done in the main thread...
-  void displayLeftRightMatches() const;
-
-  /* ------------------------------------------------------------------------ */
-  // Visualize statistics on the performance of the sparse stereo matching
-  void displayKeypointStats(
-      const StatusKeypointsCV& right_keypoints_rectified) const;
-};
-
-} // namespace VIO
-
-#endif /* StereoFrame_H_ */
->>>>>>> c6249bcc
+/* -----------------------------------------------------------------------------
+ * Copyright 2017, Massachusetts Institute of Technology,
+ * Cambridge, MA 02139
+ * All Rights Reserved
+ * Authors: Luca Carlone, et al. (see THANKS for the full author list)
+ * See LICENSE for the license information
+ * -------------------------------------------------------------------------- */
+
+/**
+ * @file   Frame.h
+ * @brief  Class describing a pair of stereo images
+ * @author Antoni Rosinol, Luca Carlone
+ */
+
+#ifndef StereoFrame_H_
+#define StereoFrame_H_
+
+#include <vector>
+#include <string>
+#include <algorithm>
+#include <iostream>
+#include <iterator>
+#include <stdio.h>
+#include <stdlib.h>
+#include <ctype.h>
+
+#include <opencv2/calib3d/calib3d.hpp>
+#include <opencv2/highgui/highgui.hpp>
+#include <opencv2/imgproc/imgproc.hpp>
+#include <opencv2/opencv.hpp>
+#include <opencv2/core/core.hpp>
+#include <opencv2/features2d/features2d.hpp>
+#include <opencv2/highgui/highgui.hpp>
+#include <opencv2/imgproc/imgproc.hpp>
+#include <opencv2/video/tracking.hpp>
+
+#include <gtsam/geometry/Cal3_S2.h>
+#include <gtsam/geometry/StereoPoint2.h>
+
+#include "Frame.h"
+#include "UtilsGeometry.h"
+#include "StereoFrame-definitions.h"
+
+namespace VIO {
+
+////////////////////////////////////////////////////////////////////////////////
+// TODO put these parameters in its own .h/.cpp and add tests as in frontend
+// params
+enum VisionSensorType {STEREO, RGBD}; // 0 for stereo and 1 for RGBD
+
+class StereoMatchingParams{
+public:
+  double tolerance_template_matching_;
+  double nominal_baseline_;
+  int templ_cols_; // must be odd
+  int templ_rows_; // must be odd
+  int stripe_extra_rows_; // must be even
+  double min_point_dist_; // stereo points triangulated below this distance are discarded
+  double max_point_dist_; // stereo points triangulated beyond this distance are discarded=
+  bool bidirectional_matching_; // check best match left->right and right->left
+  bool subpixel_refinement_; // refine stereo matches with subpixel accuracy
+  bool equalize_image_; // do equalize image before processing
+  int vision_sensor_type_; // options to use RGB-D vs. stereo
+  double min_depth_factor_; // min-depth to be used with RGB-D
+  double map_depth_factor_; // depth-map to be used with RGB-D
+
+public:
+  StereoMatchingParams(
+      double tol_template_matching = 0.15,
+      int templ_cols = 101,
+      int templ_rows = 11,
+      int stripe_extra_rows = 0,
+      double min_point_dist = 0.1,
+      double max_point_dist = 15.0,
+      bool bidirectional_matching = false,
+      double nominal_baseline = 0.11, // NOTE that this is hard coded (for EuRoC)
+      bool subpixel_refinement = false,
+      bool equalize_image = false,
+      int vision_sensor_type = VisionSensorType::STEREO,
+      double min_depth_factor = 0.3, // NOTE that this is hard coded (for RealSense)
+      double map_depth_factor = 0.001) : // NOTE that this is hard coded (for RealSense)
+        tolerance_template_matching_(std::move(tol_template_matching)),
+        nominal_baseline_(std::move(nominal_baseline)),
+        templ_cols_(std::move(templ_cols)),
+        templ_rows_(std::move(templ_rows)),
+        stripe_extra_rows_(std::move(stripe_extra_rows)),
+        min_point_dist_(std::max(min_point_dist, 1e-3)),
+        max_point_dist_(std::move(max_point_dist)),
+        bidirectional_matching_(std::move(bidirectional_matching)),
+        subpixel_refinement_(std::move(subpixel_refinement)),
+        equalize_image_(std::move(equalize_image)),
+        vision_sensor_type_(std::move(vision_sensor_type)),
+        min_depth_factor_(std::move(min_depth_factor)),
+        map_depth_factor_(std::move(map_depth_factor)) {
+    CHECK(!(templ_cols_ % 2 != 1 || templ_rows_ % 2 != 1)) // check that they are odd
+        << "StereoMatchingParams: template size must be odd!";
+    CHECK(!(stripe_extra_rows_ % 2 != 0)) // check that they are even
+        << "StereoMatchingParams: stripe_extra_rows size must be even!";
+  }
+
+  /* ------------------------------------------------------------------------ */
+  bool equals(const StereoMatchingParams& tp2, double tol = 1e-10) const {
+    return (fabs(nominal_baseline_ - tp2.nominal_baseline_) <= tol) &&
+        (equalize_image_ == tp2.equalize_image_) &&
+        (fabs(tolerance_template_matching_ - tp2.tolerance_template_matching_) <= tol) &&
+        (templ_cols_ == tp2.templ_cols_) &&
+        (templ_rows_ == tp2.templ_rows_) &&
+        (stripe_extra_rows_ == tp2.stripe_extra_rows_) &&
+        (fabs(min_point_dist_ - tp2.min_point_dist_) <= tol) &&
+        (fabs(max_point_dist_ - tp2.max_point_dist_) <= tol) &&
+        (bidirectional_matching_ == tp2.bidirectional_matching_) &&
+        (subpixel_refinement_== tp2.subpixel_refinement_) &&
+        (vision_sensor_type_ == tp2.vision_sensor_type_);
+  }
+
+  void print () const {
+     LOG(INFO) << "** Sparse Stereo Matching parameters **\n"
+         << "equalize_image_: " << equalize_image_ << '\n'
+         << "nominalBaseline_: " << nominal_baseline_ << '\n'
+         << "vision_sensor_type_: " << vision_sensor_type_ << '\n'
+         << "toleranceTemplateMatching_: " << tolerance_template_matching_ << '\n'
+         << "templ_cols_: " << templ_cols_ << '\n'
+         << "templ_rows_: " << templ_rows_ << '\n'
+         << "stripe_extra_rows_: " << stripe_extra_rows_ << '\n'
+         << "minPointDist_: " << min_point_dist_ << '\n'
+         << "maxPointDist_: " << max_point_dist_ << '\n'
+         << "bidirectionalMatching_: " << bidirectional_matching_ << '\n'
+         << "subpixelRefinementStereo_: " << subpixel_refinement_;
+         if (vision_sensor_type_ == VisionSensorType::RGBD) {
+           LOG(INFO) << "minDepthFactor_: " << min_depth_factor_ << '\n'
+            << "mapDepthFactor_: " << map_depth_factor_;
+         }
+  }
+};
+
+class StereoFrame {
+public:
+  StereoFrame(const FrameId& id,
+              const Timestamp& timestamp,
+              const cv::Mat& left_image,
+              const CameraParams& cam_param_left,
+              const cv::Mat& right_image,
+              const CameraParams& cam_param_right,
+              const gtsam::Pose3& L_Pose_R,
+              const StereoMatchingParams& stereo_matching_params);
+
+public:
+  struct LandmarkInfo{
+    KeypointCV keypoint;
+    double score;
+    int age;
+    gtsam::Vector3 keypoint_3d;
+  };
+
+  cv::Mat left_img_rectified_;
+  cv::Mat right_img_rectified_;
+
+  // TODO these guys are flying around the code, as they are publicly accessible
+  // by anyone... To make this self-contained and thread-safe, there should be
+  // getters for each one of these, but this has the caveat of making copies
+  // everytime a getter is called. Better would be to add them to a
+  // Output queue.
+  KeypointsCV left_keypoints_rectified_;
+  KeypointsCV right_keypoints_rectified_;
+  std::vector<Kstatus> right_keypoints_status_;
+  std::vector<double> keypoints_depth_;
+  std::vector<Vector3> keypoints_3d_; // in the ref frame of the UNRECTIFIED left frame
+
+public:
+  /* ------------------------------------------------------------------------ */
+  void setIsKeyframe(bool is_kf);
+
+  /* ------------------------------------------------------------------------ */
+  void setIsRectified(bool is_rectified);
+
+  /* ------------------------------------------------------------------------ */
+  // THIS IS NOT THREAD-SAFE
+  // Create a 2D mesh only including triangles corresponding to obstables (planar surfaces)
+  // min_elongation_ratio = 0.5 (max 1): check on the elongation of the triangle (TODO: this check is conservative)
+  // if mesh2Dtype = VALIDKEYPOINTS: 2D triangulation is computed form keypoints with VALID right match and valid lmk id (!=-1)
+  // if mesh2Dtype = DENSE: to the keypoints mentioned in the sparse case, we add other points without lmk id (but with valid stereo)
+  // pointsWithIdStereo is optional, and represents the landmarks corresponding
+  // to the keypoints used to create the 2d mesh.
+  void createMesh2dStereo(std::vector<cv::Vec6f>* triangulation_2D,
+                          std::vector<std::pair<LandmarkId, gtsam::Point3>>*
+                          pointsWithIdStereo = nullptr,
+                          const Mesh2Dtype& mesh2Dtype = VALIDKEYPOINTS,
+                          const bool& useCanny = true) const;
+
+  /* ------------------------------------------------------------------------ */
+  // THIS IS NOT THREAD-SAFE
+  void createMesh2dVIO(std::vector<cv::Vec6f>* triangulation_2D,
+                       const std::unordered_map<LandmarkId,
+                       gtsam::Point3>& pointsWithIdVIO) const;
+
+  /* ------------------------------------------------------------------------ */
+  // Removes triangles in the 2d mesh that have more than "max_keypoints_with_
+  // gradient" keypoints with higher gradient than "gradient_bound".
+  // Input the original triangulation: original_triangulation_2D
+  // Output the filtered triangulation wo high-gradient triangles:
+  // filtered_triangulation_2D.
+  // gradient_bound = 50 (max 255): if pixels in triangle have at least max_keypoints
+  // _with_gradient grad smaller than gradient_bound, triangle is rejected
+  void filterTrianglesWithGradients(
+      const std::vector<cv::Vec6f>& original_triangulation_2D,
+      std::vector<cv::Vec6f>* filtered_triangulation_2D,
+      const float& gradient_bound = 50.0,
+      const size_t& max_keypoints_with_gradient = 0) const;
+
+  /* ------------------------------------------------------------------------ */
+  // Copy rectification parameters from another stereo camera.
+  void cloneRectificationParameters(const StereoFrame& sf);
+
+  /* ------------------------------------------------------------------------ */
+  // Returns left and right rectified images and left and right rectified camera
+  // calibration
+  void getRectifiedImages();
+
+  /* ------------------------------------------------------------------------ */
+  // For each keypoint in the left frame, get
+  // (i) keypoint in right frame,
+  // (ii) depth,
+  // (iii) corresponding 3D point.
+  void sparseStereoMatching(const int verbosity = 0);
+
+  /* ------------------------------------------------------------------------ */
+  void checkStereoFrame() const;
+
+  /* ------------------------------------------------------------------------ */
+  LandmarkInfo getLandmarkInfo(const LandmarkId& i) const;
+
+  /* ------------------------------------------------------------------------ */
+  // Compute rectification parameters.
+  void computeRectificationParameters();
+
+  // TODO the functions below are just public for testing... fix that.
+  /* ------------------------------------------------------------------------ */
+  void undistortRectifyPoints(
+      const KeypointsCV& left_keypoints_unrectified,
+      const CameraParams& cam_param,
+      const gtsam::Cal3_S2& rectCameraMatrix,
+      StatusKeypointsCV* left_keypoints_rectified) const;
+
+  /* ------------------------------------------------------------------------ */
+  // TODO do not return containers by value.
+  StatusKeypointsCV getRightKeypointsRectified(
+      const cv::Mat left_rectified,
+      const cv::Mat right_rectified,
+      const StatusKeypointsCV& left_keypoints_rectified,
+      const double& fx,
+      const double& getBaseline) const;
+
+  StatusKeypointsCV getRightKeypointsRectifiedRGBD(
+      const cv::Mat left_rectified,
+      const cv::Mat right_rectified,
+      const StatusKeypointsCV& left_keypoints_rectified,
+      const double& fx,
+      const double& getBaseline,
+      const double& getDepthMapFactor,
+      const double& getMinDepth) const;
+
+  /* ------------------------------------------------------------------------ */
+  std::vector<double> getDepthFromRectifiedMatches(
+      StatusKeypointsCV& left_keypoints_rectified,
+      StatusKeypointsCV& right_keypoints_rectified,
+      const double &fx,
+      const double &getBaseline) const;
+
+  /* ------------------------------------------------------------------------ */
+  static std::pair<KeypointsCV, std::vector<Kstatus>> distortUnrectifyPoints(
+      const StatusKeypointsCV& keypoints_rectified,
+      const cv::Mat map_x,
+      const cv::Mat map_y);
+
+  /* ------------------------------------------------------------------------ */
+  std::pair<StatusKeypointCV, double> findMatchingKeypointRectified(
+      const cv::Mat left_rectified,
+      const KeypointCV& left_rectified_i,
+      const cv::Mat right_rectified,
+      const int templ_cols, const int templ_rows,
+      const int stripe_cols, const int stripe_rows,
+      const double tol_corr, const bool debugStereoMatching = false) const;
+
+public:
+  /// Getters
+  // Thread-safe.
+  inline FrameId getFrameId() const {return id_;}
+  inline Timestamp getTimestamp() const {return timestamp_;}
+
+  // NOT THREAD-SAFE, needs critical section.
+  inline bool isRectified() const {return is_rectified_;}
+  inline bool isKeyframe() const {return is_keyframe_;}
+  inline gtsam::Pose3 getBPoseCamLRect() const {
+    CHECK(is_rectified_);
+    return B_Pose_camLrect_;
+  }
+  inline double getBaseline() const {return baseline_;}
+  inline StereoMatchingParams getSparseStereoParams() const {
+    return sparse_stereo_params_;
+  }
+  inline double getMinDepthFactor() const {return sparse_stereo_params_.min_depth_factor_; }
+  inline double getMapDepthFactor() const {return sparse_stereo_params_.map_depth_factor_; }
+  inline gtsam::Cal3_S2 getLeftUndistRectCamMat() const {
+    return left_undistRectCameraMatrix_;
+  }
+  inline gtsam::Cal3_S2 getRightUndistRectCamMat() const {
+    return right_undistRectCameraMatrix_;
+  }
+
+  // NON-THREAD SAFE.
+  inline const Frame& getLeftFrame() const {return left_frame_;}
+  inline const Frame& getRightFrame() const {return right_frame_;}
+  // NON-THREAD SAFE, and potentially very hazardous, giving away rights to
+  // modify class members is evil.
+  inline Frame* getLeftFrameMutable() {return &left_frame_;}
+  inline Frame* getRightFrameMutable() {return &right_frame_;}
+
+private:
+  const FrameId id_;
+  const Timestamp timestamp_;
+
+  Frame left_frame_;
+  Frame right_frame_;
+
+  bool is_rectified_; // make sure to do that on each captured image
+  bool is_keyframe_;
+
+  StereoMatchingParams sparse_stereo_params_;
+
+  // RELATIVE POSE BEFORE RECTIFICATION
+  const gtsam::Pose3 camL_Pose_camR; // relative pose between left and right camera
+
+  // QUANTITIES AFTER RECTIFICATION
+  // Note: rectification
+  // is something that belongs to a stereo camera,
+  // and that's why these are stored here!
+  gtsam::Cal3_S2 left_undistRectCameraMatrix_;
+  gtsam::Cal3_S2 right_undistRectCameraMatrix_;
+  gtsam::Pose3 B_Pose_camLrect_; // pose of the left camera wrt the body frame - after rectification!
+  double baseline_; // after rectification!
+
+private:
+  /* ------------------------------------------------------------------------ */
+  // Given an image img, computes its gradients in img_grads.
+  void computeImgGradients(const cv::Mat& img, cv::Mat* img_grads) const;
+
+  /* ------------------------------------------------------------------------ */
+  // Use optical flow to get right frame correspondences.
+  // deprecated
+  void getRightKeypointsLKunrectified();
+
+  /* ------------------------------------------------------------------------ */
+  // Get disparity image:
+  // https://github.com/opencv/opencv/blob/master/samples/cpp/tutorial_code/calib3d/stereoBM/SBM_Sample.cpp
+  // TODO imshow has to be called in the main thread.
+  cv::Mat getDisparityImage() const;
+
+  /* ------------------------------------------------------------------------ */
+  void print() const;
+
+  /* ------------------------------------------------------------------------ */
+  void showOriginal(const int verbosity) const;
+
+  /* ------------------------------------------------------------------------ */
+  // TODO visualization (aka imshow/waitKey) must be done in the main thread...
+  void showRectified(const int verbosity) const;
+
+  /* ------------------------------------------------------------------------ */
+  // TODO visualization (aka imshow/waitKey) must be done in the main thread...
+  void showImagesSideBySide(const cv::Mat imL,
+                            const cv::Mat imR,
+                            const std::string& title,
+                            const int& verbosity = 0) const;
+
+  /* ------------------------------------------------------------------------ */
+  cv::Mat drawEpipolarLines(const cv::Mat img1,
+                            const cv::Mat img2,
+                            const int& numLines = 20,
+                            const int& verbosity = 0) const;
+
+  /* ------------------------------------------------------------------------ */
+  // TODO visualization (aka imshow/waitKey) must be done in the main thread...
+  void displayLeftRightMatches() const;
+
+  /* ------------------------------------------------------------------------ */
+  // Visualize statistics on the performance of the sparse stereo matching
+  void displayKeypointStats(
+      const StatusKeypointsCV& right_keypoints_rectified) const;
+};
+
+} // namespace VIO
+
+#endif /* StereoFrame_H_ */