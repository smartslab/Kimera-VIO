cmake_minimum_required (VERSION 3.5)
project(SparkVio VERSION 1.0 LANGUAGES CXX)

# Make sure that custom modules like FindXXXX are found
# Currently we do not have any custom find module...
list(INSERT CMAKE_MODULE_PATH 0 ${CMAKE_SOURCE_DIR}/cmake)

if(NOT CMAKE_BUILD_TYPE)
  set(CMAKE_BUILD_TYPE Release)
endif()

message(STATUS "===============================================================")
message(STATUS "====================  Dependencies ============================")

### Include the boost directory
find_package(Boost REQUIRED COMPONENTS filesystem serialization regex timer date_time thread)
if(NOT TARGET Boost::boost)
  add_library(Boost::boost INTERFACE IMPORTED)
  set_target_properties(Boost::boost PROPERTIES
  INTERFACE_LINK_LIBRARIES "${Boost_LIBRARIES}"
  INTERFACE_INCLUDE_DIRECTORIES "${Boost_INCLUDE_DIRS}")
endif()

### Find the GTSAM package
find_package(GTSAM REQUIRED)
if(GTSAM_FOUND)
  message(STATUS "FOUND GTSAM! ${OpenCV_INCLUDE_DIRS}")
endif(GTSAM_FOUND)

### Find the OpenGV package
find_package(opengv REQUIRED)
if(opengv_FOUND)
  message(STATUS "FOUND OpenGV!")
endif(opengv_FOUND)

### Find opencv
find_package(OpenCV 3.3.1 REQUIRED)
if(OpenCV_FOUND)
  message(STATUS "FOUND OpenCV!")
endif(OpenCV_FOUND)

### External Dependencies
include(ExternalProject)

### Include the gflags directory
include(${CMAKE_CURRENT_SOURCE_DIR}/cmake/gflags.cmake)

### Include the glog directory
include(${CMAKE_CURRENT_SOURCE_DIR}/cmake/glog.cmake)

### Compile the code
<<<<<<< HEAD
add_library(SparkVio STATIC
=======
add_library(sparkvio SHARED
>>>>>>> 93b765c3
  src/StereoVisionFrontEnd.cpp
  src/Tracker.cpp
  src/StereoFrame.cpp
  src/StereoImuSyncPacket.cpp
  src/UtilsGeometry.cpp
  src/UtilsOpenCV.cpp
  src/ImuFrontEnd.cpp
  src/VioBackEnd.cpp
  src/RegularVioBackEnd.cpp
  src/Histogram.cpp
  src/LoggerMatlab.cpp
  src/FeatureSelector.cpp
  src/YamlParser.h
  src/VioBackEndParams.h
  src/VioFrontEndParams.h
  src/RegularVioBackEndParams.h
  src/CameraParams.cpp
  src/Frame.h
  src/Visualizer3D.cpp "")

# Add an alias so that library can be used inside the build tree, e.g. when testing
add_library(SparkVio::SparkVio ALIAS sparkvio)

### Add source code for data provider.
include(src/datasource/CMakeLists.txt)
### Add source code for factors
include(src/factors/CMakeLists.txt)
### Add source code for mesh
include(src/mesh/CMakeLists.txt)
### Add source code for utils
include(src/utils/CMakeLists.txt)
### Add source code for initialization
include(src/initial/CMakeLists.txt)
### Add source code for pipeline
include(src/pipeline/CMakeLists.txt)
### Add source code for common
include(src/common/CMakeLists.txt)

target_link_libraries(sparkvio
  PRIVATE
    opengv
  PUBLIC
    Boost::boost
    ${OpenCV_LIBS}
    gflags::gflags
    glog::glog
    gtsam
    gtsam_unstable
)
target_include_directories(sparkvio
  PUBLIC
    ${GTSAM_INCLUDE_DIR}
    $<BUILD_INTERFACE:${CMAKE_CURRENT_SOURCE_DIR}/src>
    $<INSTALL_INTERFACE:src>
  )

target_compile_options(sparkvio
  PRIVATE -Wall -pipe
  PRIVATE -march=native) # Remove these
<<<<<<< HEAD
=======

>>>>>>> 93b765c3
# We would just need to say cxx_std_11 if we were using cmake 3.8
target_compile_features(sparkvio PUBLIC
        cxx_auto_type cxx_constexpr cxx_range_for cxx_nullptr cxx_override ) # And many more

add_executable(stereoVIOEuroc ./examples/SparkVio.cpp)
target_link_libraries(stereoVIOEuroc PUBLIC SparkVio::SparkVio)

add_executable(semanticVIOEuroc ./examples/semanticVIOEuroc.cpp)
target_link_libraries(semanticVIOEuroc PUBLIC SparkVio::SparkVio)

#add_executable(stereoVIOSimulation ./examples/stereoVIOSimulation.cpp)
#target_link_libraries(stereoVIOSimulation PUBLIC SparkVio::SparkVio)

### Add testing
# Download and unpack googletest at configure time
# TODO Consider doing the same for glog, gflags, although it might
# make the command `cmake ..` a bit slow.
configure_file(${CMAKE_CURRENT_SOURCE_DIR}/cmake/gtest.cmake external/googletest-download/CMakeLists.txt)
execute_process(COMMAND "${CMAKE_COMMAND}" -G "${CMAKE_GENERATOR}" .
    WORKING_DIRECTORY "${CMAKE_BINARY_DIR}/external/googletest-download" )
execute_process(COMMAND "${CMAKE_COMMAND}" --build .
    WORKING_DIRECTORY "${CMAKE_BINARY_DIR}/external/googletest-download" )

# Prevent GoogleTest from overriding our compiler/linker options
# when building with Visual Studio
set(gtest_force_shared_crt ON CACHE BOOL "" FORCE)

# Add googletest directly to our build. This adds
# the following targets: gtest, gtest_main, gmock
# and gmock_main
add_subdirectory("${CMAKE_BINARY_DIR}/external/googletest-src"
                 "${CMAKE_BINARY_DIR}/external/googletest-build")

# The gtest/gmock targets carry header search path
# dependencies automatically when using CMake 2.8.11 or
# later. Otherwise we have to add them here ourselves.
if(CMAKE_VERSION VERSION_LESS 2.8.11)
    include_directories("${gtest_SOURCE_DIR}/include"
                        "${gmock_SOURCE_DIR}/include")
endif()

# Generate gtests.
include(CTest)
add_executable(testSparkVio
  tests/testSparkVio.cpp
  tests/testCameraParams.cpp
  tests/testCodesignIdeas.cpp
  tests/testFeatureSelector.cpp
  tests/testFrame.cpp
  tests/testGeneralParallelPlaneRegularBasicFactor.cpp
  tests/testGeneralParallelPlaneRegularTangentSpaceFactor.cpp
  tests/testImuFrontEnd.cpp
  tests/testKittiDataProvider.cpp # TODO
  # tests/testMesher.cpp # rotten
  tests/testParallelPlaneRegularBasicFactor.cpp
  tests/testParallelPlaneRegularTangentSpaceFactor.cpp
  tests/testPointPlaneFactor.cpp
  #tests/testRegularVioBackEnd.cpp # rotten
  tests/testRegularVioBackEndParams.cpp
  tests/testStereoFrame.cpp
  tests/testStereoVisionFrontEnd.cpp
  tests/testThreadsafeImuBuffer.cpp
  tests/testThreadsafeQueue.cpp
  tests/testThreadsafeTemporalBuffer.cpp
  tests/testTimer.cpp
  tests/testTracker.cpp
  tests/testUtilsOpenCV.cpp
  tests/testVioBackEnd.cpp
  tests/testVioBackEndParams.cpp
  tests/testVioFrontEndParams.cpp
  tests/testVisualizer3D.cpp
  )

target_link_libraries(testSparkVio gtest_main SparkVio::SparkVio)

if(CMAKE_VERSION VERSION_LESS 3.10)
  enable_testing()
  include(FindGTest)
  gtest_add_tests(testSparkVio "" AUTO)
else()
  include(GoogleTest)
  gtest_discover_tests(testSparkVio)
endif()

#export(TARGETS SparkVio FILE SparkVio.cmake)
#
#
#install(TARGETS SparkVio EXPORT stereoVioTargets
#  LIBRARY DESTINATION lib
#  ARCHIVE DESTINATION lib
#  RUNTIME DESTINATION bin
#  INCLUDES DESTINATION include
#  )
#install(EXPORT SparkVioTargets
#  FILE SparkVioTargets.cmake
#  NAMESPACE stereoVio::
#  DESTINATION lib/cmake/SparkVio
#  )

#include(CMakePackageConfigHelpers)
#write_basic_package_version_file("SparkVioConfigVersion.cmake"
#  VERSION ${SparkVio_VERSION}
#  COMPATIBILITY SameMajorVersion
#)

##############################################
## Installation instructions
#include(GNUInstallDirs)
#
## First of all, we need to install the library itself.
#install(TARGETS SparkVio
#    EXPORT SparkVio-export
#    LIBRARY DESTINATION lib
#    ARCHIVE DESTINATION lib
#    INCLUDES DESTINATION include # We need this right?
#)

## This is required so that the exported target has the name SparkVio and not SparkVio
#set_target_properties(SparkVio PROPERTIES EXPORT_NAME SparkVio)

## TODO THIS SHOULD BE only the headers... aka include/
##install(DIRECTORY src/ DESTINATION ${CMAKE_INSTALL_INCLUDEDIR})
#
## Install headers of our dependencies, not sure if it works...
#install(DIRECTORY ${GTSAM_INCLUDE_DIR} DESTINATION ${CMAKE_INSTALL_INCLUDEDIR})
#install(DIRECTORY ${GFLAGS_INCLUDE_DIRS} DESTINATION ${CMAKE_INSTALL_INCLUDEDIR})
#install(DIRECTORY ${GLOG_INCLUDE_DIRS} DESTINATION ${CMAKE_INSTALL_INCLUDEDIR})
#
## CMAKE_INSTALL_LIBDIR is lib usually
set(INSTALL_CONFIGDIR ${CMAKE_INSTALL_LIBDIR}/cmake/SparkVio)

## We install the export that we defined above
## Export the targets to a script
## This will install the import script SparkVioTargets.cmake
## When findpackaged by other scripts, it will load the targets defined
## in the export SparkVio-export.
#install(EXPORT SparkVio-export
#  FILE SparkVioTargets.cmake
#  NAMESPACE SparkVio::
## It's usually a good idea to give CMake access to the version,
## so that find_package can have a version specified.
## Create a ConfigVersion.cmake file
## It's usually a good idea to give CMake access to the version,
## so that find_package can have a version specified.
## Create a ConfigVersion.cmake file
include(CMakePackageConfigHelpers)
write_basic_package_version_file(${CMAKE_CURRENT_BINARY_DIR}/SparkVioConfigVersion.cmake
    VERSION ${PROJECT_VERSION}
    COMPATIBILITY AnyNewerVersion
)

# Create SparkVioConfig.cmake with extra info from SparkVioConfig.cmake.in
# This file is necessary to find_package the library SparkVio.
configure_package_config_file(${CMAKE_CURRENT_LIST_DIR}/cmake/SparkVioConfig.cmake.in
    ${CMAKE_CURRENT_BINARY_DIR}/SparkVioConfig.cmake
    INSTALL_DESTINATION ${INSTALL_CONFIGDIR}
)
#
## Install the config and configversion
## Here you could also install custom cmake find modules
#install(FILES
#    ${CMAKE_CURRENT_BINARY_DIR}/SparkVioConfig.cmake
#    ${CMAKE_CURRENT_BINARY_DIR}/SparkVioConfigVersion.cmake
#    DESTINATION ${INSTALL_CONFIGDIR}
#)

set(EXPORTED_DEPENDENCIES "")
list(APPEND EXPORTED_DEPENDENCIES "glog::glog")
list(APPEND EXPORTED_DEPENDENCIES "gflags::gflags")

export(TARGETS sparkvio ${EXPORTED_DEPENDENCIES}
       FILE SparkVioTargets.cmake)
export(PACKAGE SparkVio)

### SIYI's way of exporting.
##target_include_directories(stereoVIO PUBLIC "./src" ${Boost_INCLUDE_DIRS} ${GTSAM_INCLUDE_DIR} "/usr/local/include/opengv/" ${OpenCV_INCLUDE_DIRS} ${GFLAGS_INCLUDE_DIRS} ${GLOG_INCLUDE_DIRS})
##export(TARGETS stereoVIO FILE stereoVIO.cmake)

###############################################################################
# Print configuration variables
message(STATUS "===============================================================")
message(STATUS "================  Configuration Options  ======================")
message(STATUS "CMAKE_CXX_COMPILER_ID type                : ${CMAKE_CXX_COMPILER_ID}")
message(STATUS "CMAKE_CXX_COMPILER_VERSION                : ${CMAKE_CXX_COMPILER_VERSION}")
message(STATUS "Build flags                                               ")
if(NOT MSVC AND NOT XCODE_VERSION)
    message(STATUS "  Build type                              : ${CMAKE_BUILD_TYPE}")
    if (NOT ${CMAKE_BUILD_TYPE} STREQUAL "Release")
      message(WARNING "  Build type is not in RELEASE, this will slow down the code.")
    endif()
    message(STATUS "  C compilation flags (Release)           : ${CMAKE_C_FLAGS} ${CMAKE_C_FLAGS_RELEASE}")
    message(STATUS "  C++ compilation flags (Release)         : ${CMAKE_CXX_FLAGS_RELEASE}")
endif()
<|MERGE_RESOLUTION|>--- conflicted
+++ resolved
@@ -49,11 +49,7 @@
 include(${CMAKE_CURRENT_SOURCE_DIR}/cmake/glog.cmake)
 
 ### Compile the code
-<<<<<<< HEAD
 add_library(SparkVio STATIC
-=======
-add_library(sparkvio SHARED
->>>>>>> 93b765c3
   src/StereoVisionFrontEnd.cpp
   src/Tracker.cpp
   src/StereoFrame.cpp
@@ -75,7 +71,7 @@
   src/Visualizer3D.cpp "")
 
 # Add an alias so that library can be used inside the build tree, e.g. when testing
-add_library(SparkVio::SparkVio ALIAS sparkvio)
+add_library(SparkVio::SparkVio ALIAS SparkVio)
 
 ### Add source code for data provider.
 include(src/datasource/CMakeLists.txt)
@@ -92,7 +88,7 @@
 ### Add source code for common
 include(src/common/CMakeLists.txt)
 
-target_link_libraries(sparkvio
+target_link_libraries(SparkVio
   PRIVATE
     opengv
   PUBLIC
@@ -103,22 +99,18 @@
     gtsam
     gtsam_unstable
 )
-target_include_directories(sparkvio
+target_include_directories(SparkVio
   PUBLIC
     ${GTSAM_INCLUDE_DIR}
     $<BUILD_INTERFACE:${CMAKE_CURRENT_SOURCE_DIR}/src>
     $<INSTALL_INTERFACE:src>
   )
 
-target_compile_options(sparkvio
+target_compile_options(SparkVio
   PRIVATE -Wall -pipe
   PRIVATE -march=native) # Remove these
-<<<<<<< HEAD
-=======
-
->>>>>>> 93b765c3
 # We would just need to say cxx_std_11 if we were using cmake 3.8
-target_compile_features(sparkvio PUBLIC
+target_compile_features(SparkVio PUBLIC
         cxx_auto_type cxx_constexpr cxx_range_for cxx_nullptr cxx_override ) # And many more
 
 add_executable(stereoVIOEuroc ./examples/SparkVio.cpp)
@@ -287,7 +279,7 @@
 list(APPEND EXPORTED_DEPENDENCIES "glog::glog")
 list(APPEND EXPORTED_DEPENDENCIES "gflags::gflags")
 
-export(TARGETS sparkvio ${EXPORTED_DEPENDENCIES}
+export(TARGETS SparkVio ${EXPORTED_DEPENDENCIES}
        FILE SparkVioTargets.cmake)
 export(PACKAGE SparkVio)
 
