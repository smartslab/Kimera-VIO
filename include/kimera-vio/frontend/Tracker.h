--- conflicted
+++ resolved
@@ -54,11 +54,7 @@
    * @param camera_params Parameters for the camera used for tracking.
    */
   Tracker(const FrontendParams& tracker_params,
-<<<<<<< HEAD
           const Camera::Ptr& camera,
-=======
-          const StereoCamera::ConstPtr& stereo_camera,
->>>>>>> 2504d55f
           DisplayQueue* display_queue = nullptr);
 
   // Tracker parameters.
@@ -91,13 +87,13 @@
       Frame* ref_frame,
       Frame* cur_frame,
       const gtsam::Rot3& R,
-      VIO::StereoCamera::Ptr stereo_camera = nullptr);
+      VIO::StereoCamera::ConstPtr stereo_camera = nullptr);
 
   std::pair<std::pair<TrackingStatus, gtsam::Pose3>, gtsam::Matrix3>
   geometricOutlierRejectionStereoGivenRotation(
       StereoFrame& ref_stereoFrame,
       StereoFrame& cur_stereoFrame,
-      VIO::StereoCamera::Ptr stereo_camera,
+      VIO::StereoCamera::ConstPtr stereo_camera,
       const gtsam::Rot3& R);
 
   void removeOutliersMono(const std::vector<int>& inliers,
@@ -160,11 +156,7 @@
 
   // StereoCamera object for the camera we are tracking. We use the left camera.
   // TODO(marcus): this should be general to all camera types!
-<<<<<<< HEAD
   Camera::Ptr camera_;
-=======
-  StereoCamera::ConstPtr stereo_camera_;
->>>>>>> 2504d55f
 
   // Feature tracking uses the optical flow predictor to have a better guess of
   // where the features moved from frame to frame.
