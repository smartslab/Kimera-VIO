--- conflicted
+++ resolved
@@ -39,21 +39,9 @@
   KIMERA_POINTER_TYPEDEFS(MonoFrontendOutput);
   KIMERA_DELETE_COPY_CONSTRUCTORS(MonoFrontendOutput);
   EIGEN_MAKE_ALIGNED_OPERATOR_NEW
-<<<<<<< HEAD
-  MonoFrontendOutput(const bool& is_keyframe,
-                     const StatusMonoMeasurementsPtr& status_mono_measurements,
-                     const gtsam::Pose3& b_Pose_cam_rect,
-                     const Frame& frame_lkf,
-                     const ImuFrontend::PimPtr& pim,
-                     const ImuAccGyrS& imu_acc_gyrs,
-                     const cv::Mat& feature_tracks,
-                     const DebugTrackerInfo& debug_tracker_info)
-=======
   MonoFrontendOutput(
       const bool& is_keyframe,
       const StatusMonoMeasurementsPtr& status_mono_measurements,
-      const TrackingStatus& tracker_status,
-      const gtsam::Pose3& relative_pose_body,
       const gtsam::Pose3& b_Pose_cam_rect,
       const Frame& frame_lkf,
       const ImuFrontend::PimPtr& pim,
@@ -62,7 +50,6 @@
       const DebugTrackerInfo& debug_tracker_info,
       boost::optional<gtsam::Pose3> lkf_body_Pose_kf_body = boost::none,
       boost::optional<gtsam::Velocity3> body_world_Vel_body = boost::none)
->>>>>>> 32830450
       : FrontendOutputPacketBase(frame_lkf.timestamp_,
                                  is_keyframe,
                                  FrontendType::kMonoImu,
