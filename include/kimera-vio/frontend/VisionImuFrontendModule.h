/* ----------------------------------------------------------------------------
 * Copyright 2017, Massachusetts Institute of Technology,
 * Cambridge, MA 02139
 * All Rights Reserved
 * Authors: Luca Carlone, et al. (see THANKS for the full author list)
 * See LICENSE for the license information
 * -------------------------------------------------------------------------- */

/**
 * @file   VisionImuFrontendModule.h
 * @brief  Pipeline module for the vision Frontend.
 * @author Antoni Rosinol
 */

#pragma once

#include "kimera-vio/frontend/VisionImuFrontend.h"
#include "kimera-vio/pipeline/PipelineModule.h"

namespace VIO {

class VisionImuFrontendModule
    : public SIMOPipelineModule<FrontendInputPacketBase,
                                FrontendOutputPacketBase> {
 public:
  KIMERA_DELETE_COPY_CONSTRUCTORS(VisionImuFrontendModule);
  KIMERA_POINTER_TYPEDEFS(VisionImuFrontendModule);
  EIGEN_MAKE_ALIGNED_OPERATOR_NEW

  using SIMO =
      SIMOPipelineModule<FrontendInputPacketBase, FrontendOutputPacketBase>;
  using InputQueue = ThreadsafeQueue<typename SIMO::InputUniquePtr>;

  /**
   * @brief VisionImuFrontendModule
   * @param input_queue
   * @param output_queue
   * @param parallel_run
   * @param vio_frontend
   */
  explicit VisionImuFrontendModule(InputQueue* input_queue,
                                   bool parallel_run,
                                   VisionImuFrontend::UniquePtr vio_frontend);

  virtual ~VisionImuFrontendModule() = default;

 public:
  virtual FrontendOutputPacketBase::UniquePtr spinOnce(
      FrontendInputPacketBase::UniquePtr input);

  inline bool isInitialized() const { return vio_frontend_->isInitialized(); }

  //! Imu related
  inline void updateAndResetImuBias(const ImuBias& imu_bias) const {
    vio_frontend_->updateAndResetImuBias(imu_bias);
  }

  inline ImuBias getCurrentImuBias() const {
    return vio_frontend_->getCurrentImuBias();
  }

  //! Callbacks
  inline void updateImuBias(const ImuBias& imu_bias) const {
    vio_frontend_->updateImuBias(imu_bias);
  }

<<<<<<< HEAD
  inline void updateMap(const LandmarksMap& map) const {
    vio_frontend_->updateMap(map);
=======
  inline void registerImuTimeShiftUpdateCallback(
      const VisionImuFrontend::ImuTimeShiftCallback& callback) {
    vio_frontend_->registerImuTimeShiftUpdateCallback(callback);
>>>>>>> 32830450
  }

 private:
  VisionImuFrontend::UniquePtr vio_frontend_;
};

}  // namespace VIO<|MERGE_RESOLUTION|>--- conflicted
+++ resolved
@@ -64,14 +64,13 @@
     vio_frontend_->updateImuBias(imu_bias);
   }
 
-<<<<<<< HEAD
   inline void updateMap(const LandmarksMap& map) const {
     vio_frontend_->updateMap(map);
-=======
+  }
+
   inline void registerImuTimeShiftUpdateCallback(
       const VisionImuFrontend::ImuTimeShiftCallback& callback) {
     vio_frontend_->registerImuTimeShiftUpdateCallback(callback);
->>>>>>> 32830450
   }
 
  private:
