/* ----------------------------------------------------------------------------
 * Copyright 2017, Massachusetts Institute of Technology,
 * Cambridge, MA 02139
 * All Rights Reserved
 * Authors: Luca Carlone, et al. (see THANKS for the full author list)
 * See LICENSE for the license information
 * -------------------------------------------------------------------------- */

/**
 * @file   LoopClosureDetectorParams.h
 * @brief  Class collecting the parameters used for loop closure detection
 * @author Marcus Abate
 */

#pragma once

#include <glog/logging.h>

#include <memory>
#include <opencv2/opencv.hpp>
#include <string>

#include "kimera-vio/frontend/VisionImuTrackerParams.h"
#include "kimera-vio/loopclosure/LoopClosureDetector-definitions.h"
#include "kimera-vio/pipeline/PipelineParams.h"
#include "kimera-vio/utils/YamlParser.h"

namespace VIO {

class LoopClosureDetectorParams : public PipelineParams {
 public:
<<<<<<< HEAD
  KIMERA_POINTER_TYPEDEFS(LoopClosureDetectorParams);
  LoopClosureDetectorParams();
=======
  LoopClosureDetectorParams(
      int image_width = 752,
      int image_height = 480,
      double focal_length = 1.0,
      cv::Point2d principle_point = cv::Point2d(0.0, 0.0),

      bool use_nss = true,
      float alpha = 0.1,
      int min_temporal_matches = 3,
      int recent_frames_window = 20,
      int max_db_results = 50,
      float min_nss_factor = 0.005,
      int min_matches_per_island = 1,
      int max_intraisland_gap = 3,
      int max_nrFrames_between_islands = 3,
      int max_nrFrames_between_queries = 2,

      GeomVerifOption geom_check = GeomVerifOption::NISTER,
      int min_correspondences = 12,
      int max_ransac_iterations_mono = 500,
      double ransac_probability_mono = 0.99,
      double ransac_threshold_mono = 1e-6,
      bool ransac_randomize_mono = false,
      double ransac_inlier_threshold_mono = 0.5,

      PoseRecoveryOption pose_recovery_option = PoseRecoveryOption::GIVEN_ROT,
      int max_ransac_iterations_stereo = 500,
      double ransac_probability_stereo = 0.995,
      double ransac_threshold_stereo = 0.15,
      bool ransac_randomize_stereo = false,
      double ransac_inlier_threshold_stereo = 0.5,
      bool use_mono_rot = true,
      bool refine_pose = true,
      double lowe_ratio = 0.7,
#if CV_VERSION_MAJOR == 3
      int matcher_type = cv::DescriptorMatcher::BRUTEFORCE_HAMMING,
#else
      cv::DescriptorMatcher::MatcherType matcher_type =
          cv::DescriptorMatcher::MatcherType::BRUTEFORCE_HAMMING,
#endif

      int nfeatures = 500,
      float scale_factor = 1.2f,
      int nlevels = 8,
      int edge_threshold = 31,
      int first_level = 0,
      int WTA_K = 2,
#if CV_VERSION_MAJOR == 3
      int score_type = cv::ORB::HARRIS_SCORE,
#else
      cv::ORB::ScoreType score_type = cv::ORB::ScoreType::HARRIS_SCORE,
#endif
      int patch_sze = 31,
      int fast_threshold = 20,

      double betweenRotationPrecision = 1 / (0.01 * 0.01),
      double betweenTranslationPrecision = 1 / (0.1 * 0.1),

      double pgo_rot_threshold = 0.01,
      double pgo_trans_threshold = 0.1,
      int max_lc_cached_before_optimize = 10);

 public:
>>>>>>> cdebf306
  virtual ~LoopClosureDetectorParams() = default;

  // NOTE: we cannot parse width, height principe pt and focal length from here.
  // Those are done at initialization of the LoopClosureDetector.
  void print() const override;
  bool parseYAML(const std::string& filepath) override;
  bool equals(const LoopClosureDetectorParams& lp2, double tol = 1e-10) const;

 protected:
  virtual bool equals(const PipelineParams& obj) const {
    const auto& rhs = static_cast<const LoopClosureDetectorParams&>(obj);
<<<<<<< HEAD
    return equals(rhs);
=======
    return
      image_width_ == rhs.image_width_ &&
      image_height_ == rhs.image_height_ &&
      focal_length_ == rhs.focal_length_ &&
      principle_point_ == rhs.principle_point_ &&

      use_nss_ == rhs.use_nss_ &&
      alpha_== rhs.alpha_ &&
      min_temporal_matches_== rhs.min_temporal_matches_ &&
      recent_frames_window_== rhs.recent_frames_window_ &&
      max_db_results_== rhs.max_db_results_ &&
      min_nss_factor_== rhs.min_nss_factor_ &&
      min_matches_per_island_== rhs.min_matches_per_island_ &&
      max_intraisland_gap_== rhs.max_intraisland_gap_ &&
      max_nrFrames_between_islands_== rhs.max_nrFrames_between_islands_ &&
      max_nrFrames_between_queries_== rhs.max_nrFrames_between_queries_ &&

      geom_check_== rhs.geom_check_ &&
      min_correspondences_== rhs.min_correspondences_ &&
      max_ransac_iterations_mono_== rhs.max_ransac_iterations_mono_ &&
      ransac_probability_mono_== rhs.ransac_probability_mono_ &&
      ransac_threshold_mono_== rhs.ransac_threshold_mono_ &&
      ransac_randomize_mono_== rhs.ransac_randomize_mono_ &&
      ransac_inlier_threshold_mono_== rhs.ransac_inlier_threshold_mono_ &&

      pose_recovery_option_== rhs.pose_recovery_option_ &&
      max_ransac_iterations_stereo_== rhs.max_ransac_iterations_stereo_ &&
      ransac_probability_stereo_== rhs.ransac_probability_stereo_ &&
      ransac_threshold_stereo_== rhs.ransac_threshold_stereo_ &&
      ransac_randomize_stereo_== rhs.ransac_randomize_stereo_ &&
      ransac_inlier_threshold_stereo_== rhs.ransac_inlier_threshold_stereo_ &&
      use_mono_rot_== rhs.use_mono_rot_ &&
      refine_pose_ == rhs.refine_pose_ &&
      lowe_ratio_== rhs.lowe_ratio_ &&
      matcher_type_== rhs.matcher_type_ &&

      nfeatures_== rhs.nfeatures_ &&
      scale_factor_== rhs.scale_factor_ &&
      nlevels_== rhs.nlevels_ &&
      edge_threshold_== rhs.edge_threshold_ &&
      first_level_== rhs.first_level_ &&
      WTA_K_== rhs.WTA_K_ &&
      score_type_== rhs.score_type_ &&
      patch_sze_== rhs.patch_sze_ &&
      fast_threshold_== rhs.fast_threshold_ &&

      betweenRotationPrecision_ == rhs.betweenRotationPrecision_ &&
      betweenTranslationPrecision_ == rhs.betweenTranslationPrecision_ &&

      pgo_rot_threshold_== rhs.pgo_rot_threshold_ &&
      pgo_trans_threshold_== rhs.pgo_trans_threshold_ &&
      max_lc_cached_before_optimize_ == rhs.max_lc_cached_before_optimize_;
>>>>>>> cdebf306
  }

 public:
  TrackerParams tracker_params_;

  //////////////////////////// Loop Detection Params ///////////////////////////
  bool use_nss_ = true;  // If true, normalize score wrt score achieved across
                         // consecutive queries
  float alpha_ = 0.1;    // Alpha similarity threshold for matches
  int min_temporal_matches_ = 3;  // Min consistent matches to pass temporal
                                  // check; if set to 1, no temporal check
  int recent_frames_window_ =
      20;  // Number of recent frames we don't consider for loop closures
  int max_db_results_ =
      50;  // Max number of results from db queries to consider
  float min_nss_factor_ =
      0.005;  // Min acceptable value of normalization factor
  int min_matches_per_island_ = 1;  // Min number of close matches in an island
  int max_intraisland_gap_ =
      3;  // Max separation between matches of the same island
  int max_nrFrames_between_islands_ = 3;  // Max separation between groups
  int max_nrFrames_between_queries_ =
      2;  // Max separation between two queries s.t. they count towards
          // min_temporal_matches_
  //////////////////////////////////////////////////////////////////////////////

  /////////////////////////// 3D Pose Recovery Params //////////////////////////
  bool refine_pose_ = true;
  bool use_pnp_pose_recovery_ = false;
  //////////////////////////////////////////////////////////////////////////////

  ///////////////////////// ORB feature matching params ////////////////////////
  double lowe_ratio_ = 0.7;
#if CV_VERSION_MAJOR == 3
  int matcher_type_ = 0;
#else
  cv::DescriptorMatcher::MatcherType matcher_type_;
#endif
  //////////////////////////////////////////////////////////////////////////////

  ///////////////////////// ORB feature detector params ////////////////////////
  int nfeatures_ = 500;
  float scale_factor_ = 1.2f;
  int nlevels_ = 8;
  int edge_threshold_ = 31;
  int first_level_ = 0;
  int WTA_K_ = 2;
#if CV_VERSION_MAJOR == 3
  int score_type_ = cv::ORB::HARRIS_SCORE;
#else
  cv::ORB::ScoreType score_type_ = cv::ORB::ScoreType::HARRIS_SCORE;
#endif
  int patch_sze_ = 31;
  int fast_threshold_ = 20;
  //////////////////////////////////////////////////////////////////////////////

  double betweenRotationPrecision_ = 1 / (0.1 * 0.1);
  double betweenTranslationPrecision_ = 1 / (0.1 * 0.1);

  ////////////////////////////// PGO solver params /////////////////////////////
<<<<<<< HEAD
  double pgo_rot_threshold_ = 0.01;
  double pgo_trans_threshold_ = 0.1;
  double gnc_alpha_ = 0.7;
=======
  double pgo_rot_threshold_;
  double pgo_trans_threshold_;
  int max_lc_cached_before_optimize_;
>>>>>>> cdebf306
  //////////////////////////////////////////////////////////////////////////////
};

}  // namespace VIO<|MERGE_RESOLUTION|>--- conflicted
+++ resolved
@@ -29,74 +29,8 @@
 
 class LoopClosureDetectorParams : public PipelineParams {
  public:
-<<<<<<< HEAD
   KIMERA_POINTER_TYPEDEFS(LoopClosureDetectorParams);
   LoopClosureDetectorParams();
-=======
-  LoopClosureDetectorParams(
-      int image_width = 752,
-      int image_height = 480,
-      double focal_length = 1.0,
-      cv::Point2d principle_point = cv::Point2d(0.0, 0.0),
-
-      bool use_nss = true,
-      float alpha = 0.1,
-      int min_temporal_matches = 3,
-      int recent_frames_window = 20,
-      int max_db_results = 50,
-      float min_nss_factor = 0.005,
-      int min_matches_per_island = 1,
-      int max_intraisland_gap = 3,
-      int max_nrFrames_between_islands = 3,
-      int max_nrFrames_between_queries = 2,
-
-      GeomVerifOption geom_check = GeomVerifOption::NISTER,
-      int min_correspondences = 12,
-      int max_ransac_iterations_mono = 500,
-      double ransac_probability_mono = 0.99,
-      double ransac_threshold_mono = 1e-6,
-      bool ransac_randomize_mono = false,
-      double ransac_inlier_threshold_mono = 0.5,
-
-      PoseRecoveryOption pose_recovery_option = PoseRecoveryOption::GIVEN_ROT,
-      int max_ransac_iterations_stereo = 500,
-      double ransac_probability_stereo = 0.995,
-      double ransac_threshold_stereo = 0.15,
-      bool ransac_randomize_stereo = false,
-      double ransac_inlier_threshold_stereo = 0.5,
-      bool use_mono_rot = true,
-      bool refine_pose = true,
-      double lowe_ratio = 0.7,
-#if CV_VERSION_MAJOR == 3
-      int matcher_type = cv::DescriptorMatcher::BRUTEFORCE_HAMMING,
-#else
-      cv::DescriptorMatcher::MatcherType matcher_type =
-          cv::DescriptorMatcher::MatcherType::BRUTEFORCE_HAMMING,
-#endif
-
-      int nfeatures = 500,
-      float scale_factor = 1.2f,
-      int nlevels = 8,
-      int edge_threshold = 31,
-      int first_level = 0,
-      int WTA_K = 2,
-#if CV_VERSION_MAJOR == 3
-      int score_type = cv::ORB::HARRIS_SCORE,
-#else
-      cv::ORB::ScoreType score_type = cv::ORB::ScoreType::HARRIS_SCORE,
-#endif
-      int patch_sze = 31,
-      int fast_threshold = 20,
-
-      double betweenRotationPrecision = 1 / (0.01 * 0.01),
-      double betweenTranslationPrecision = 1 / (0.1 * 0.1),
-
-      double pgo_rot_threshold = 0.01,
-      double pgo_trans_threshold = 0.1,
-      int max_lc_cached_before_optimize = 10);
-
- public:
->>>>>>> cdebf306
   virtual ~LoopClosureDetectorParams() = default;
 
   // NOTE: we cannot parse width, height principe pt and focal length from here.
@@ -108,62 +42,7 @@
  protected:
   virtual bool equals(const PipelineParams& obj) const {
     const auto& rhs = static_cast<const LoopClosureDetectorParams&>(obj);
-<<<<<<< HEAD
     return equals(rhs);
-=======
-    return
-      image_width_ == rhs.image_width_ &&
-      image_height_ == rhs.image_height_ &&
-      focal_length_ == rhs.focal_length_ &&
-      principle_point_ == rhs.principle_point_ &&
-
-      use_nss_ == rhs.use_nss_ &&
-      alpha_== rhs.alpha_ &&
-      min_temporal_matches_== rhs.min_temporal_matches_ &&
-      recent_frames_window_== rhs.recent_frames_window_ &&
-      max_db_results_== rhs.max_db_results_ &&
-      min_nss_factor_== rhs.min_nss_factor_ &&
-      min_matches_per_island_== rhs.min_matches_per_island_ &&
-      max_intraisland_gap_== rhs.max_intraisland_gap_ &&
-      max_nrFrames_between_islands_== rhs.max_nrFrames_between_islands_ &&
-      max_nrFrames_between_queries_== rhs.max_nrFrames_between_queries_ &&
-
-      geom_check_== rhs.geom_check_ &&
-      min_correspondences_== rhs.min_correspondences_ &&
-      max_ransac_iterations_mono_== rhs.max_ransac_iterations_mono_ &&
-      ransac_probability_mono_== rhs.ransac_probability_mono_ &&
-      ransac_threshold_mono_== rhs.ransac_threshold_mono_ &&
-      ransac_randomize_mono_== rhs.ransac_randomize_mono_ &&
-      ransac_inlier_threshold_mono_== rhs.ransac_inlier_threshold_mono_ &&
-
-      pose_recovery_option_== rhs.pose_recovery_option_ &&
-      max_ransac_iterations_stereo_== rhs.max_ransac_iterations_stereo_ &&
-      ransac_probability_stereo_== rhs.ransac_probability_stereo_ &&
-      ransac_threshold_stereo_== rhs.ransac_threshold_stereo_ &&
-      ransac_randomize_stereo_== rhs.ransac_randomize_stereo_ &&
-      ransac_inlier_threshold_stereo_== rhs.ransac_inlier_threshold_stereo_ &&
-      use_mono_rot_== rhs.use_mono_rot_ &&
-      refine_pose_ == rhs.refine_pose_ &&
-      lowe_ratio_== rhs.lowe_ratio_ &&
-      matcher_type_== rhs.matcher_type_ &&
-
-      nfeatures_== rhs.nfeatures_ &&
-      scale_factor_== rhs.scale_factor_ &&
-      nlevels_== rhs.nlevels_ &&
-      edge_threshold_== rhs.edge_threshold_ &&
-      first_level_== rhs.first_level_ &&
-      WTA_K_== rhs.WTA_K_ &&
-      score_type_== rhs.score_type_ &&
-      patch_sze_== rhs.patch_sze_ &&
-      fast_threshold_== rhs.fast_threshold_ &&
-
-      betweenRotationPrecision_ == rhs.betweenRotationPrecision_ &&
-      betweenTranslationPrecision_ == rhs.betweenTranslationPrecision_ &&
-
-      pgo_rot_threshold_== rhs.pgo_rot_threshold_ &&
-      pgo_trans_threshold_== rhs.pgo_trans_threshold_ &&
-      max_lc_cached_before_optimize_ == rhs.max_lc_cached_before_optimize_;
->>>>>>> cdebf306
   }
 
  public:
@@ -198,7 +77,7 @@
   ///////////////////////// ORB feature matching params ////////////////////////
   double lowe_ratio_ = 0.7;
 #if CV_VERSION_MAJOR == 3
-  int matcher_type_ = 0;
+  int matcher_type_ = 3;
 #else
   cv::DescriptorMatcher::MatcherType matcher_type_;
 #endif
@@ -224,16 +103,12 @@
   double betweenTranslationPrecision_ = 1 / (0.1 * 0.1);
 
   ////////////////////////////// PGO solver params /////////////////////////////
-<<<<<<< HEAD
   double pgo_rot_threshold_ = 0.01;
   double pgo_trans_threshold_ = 0.1;
   double gnc_alpha_ = 0.7;
-=======
-  double pgo_rot_threshold_;
-  double pgo_trans_threshold_;
-  int max_lc_cached_before_optimize_;
->>>>>>> cdebf306
   //////////////////////////////////////////////////////////////////////////////
+
+  int max_lc_cached_before_optimize_ = 10;
 };
 
 }  // namespace VIO